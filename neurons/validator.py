# The MIT License (MIT)
# Copyright © 2023 Yuma Rao
# Copyright © 2024 sportstensor

# Permission is hereby granted, free of charge, to any person obtaining a copy of this software and associated
# documentation files (the “Software”), to deal in the Software without restriction, including without limitation
# the rights to use, copy, modify, merge, publish, distribute, sublicense, and/or sell copies of the Software,
# and to permit persons to whom the Software is furnished to do so, subject to the following conditions:

# The above copyright notice and this permission notice shall be included in all copies or substantial portions of
# the Software.

# THE SOFTWARE IS PROVIDED “AS IS”, WITHOUT WARRANTY OF ANY KIND, EXPRESS OR IMPLIED, INCLUDING BUT NOT LIMITED TO
# THE WARRANTIES OF MERCHANTABILITY, FITNESS FOR A PARTICULAR PURPOSE AND NONINFRINGEMENT. IN NO EVENT SHALL
# THE AUTHORS OR COPYRIGHT HOLDERS BE LIABLE FOR ANY CLAIM, DAMAGES OR OTHER LIABILITY, WHETHER IN AN ACTION
# OF CONTRACT, TORT OR OTHERWISE, ARISING FROM, OUT OF OR IN CONNECTION WITH THE SOFTWARE OR THE USE OR OTHER
# DEALINGS IN THE SOFTWARE.


import os
from typing import List, Dict
import datetime as dt
import time
import asyncio
import threading
import traceback
import requests

# Bittensor
import bittensor as bt
import torch
import wandb

# Bittensor Validator Template:
from common.protocol import GetLeagueCommitments, GetMatchPrediction
from common.data import League, MatchPrediction, get_league_from_string
from common.constants import (
    ENABLE_APP,
    DATA_SYNC_INTERVAL_IN_MINUTES,
    APP_DATA_SYNC_INTERVAL_IN_MINUTES,
    VALIDATOR_TIMEOUT,
    PURGE_DEREGGED_MINERS_INTERVAL_IN_MINUTES,
    NUM_MINERS_TO_SEND_TO,
    BASE_MINER_PREDICTION_SCORE,
    MAX_BATCHSIZE_FOR_SCORING,
    SCORING_INTERVAL_IN_MINUTES,
    ACTIVE_LEAGUES,
    NO_LEAGUE_COMMITMENT_PENALTY,
    LEAGUE_SCORING_PERCENTAGES,
)
import vali_utils.utils as utils
import vali_utils.scoring_utils as scoring_utils

# import base validator class which takes care of most of the boilerplate
from base.validator import BaseValidatorNeuron


class Validator(BaseValidatorNeuron):
    """
    Your validator neuron class. You should use this class to define your validator's behavior. In particular, you should replace the forward function with your own logic.

    This class inherits from the BaseValidatorNeuron class, which in turn inherits from BaseNeuron. The BaseNeuron class takes care of routine tasks such as setting up wallet, subtensor, metagraph, logging directory, parsing config, etc. You can override any of the methods in BaseNeuron if you need to customize the behavior.

    This class provides reasonable default behavior for a validator such as keeping a moving average of the scores of the miners and using them to set weights at the end of each epoch. Additionally, the scores are reset for new hotkeys at the end of each epoch.
    """

    def __init__(self, config=None):
        super(Validator, self).__init__(config=config)

        bt.logging.info("load_state()")
        self.load_state()

        self.wandb_run_start = None
        if not self.config.wandb.off:
            if os.getenv("WANDB_API_KEY"):
                self.new_wandb_run()
            else:
                bt.logging.exception(
                    "WANDB_API_KEY not found. Set it with `export WANDB_API_KEY=<your API key>`. Alternatively, you can disable W&B with --wandb.off, but it is strongly recommended to run with W&B enabled."
                )
                self.config.wandb.off = True
        else:
            bt.logging.warning(
                "Running with --wandb.off. It is strongly recommended to run with W&B enabled."
            )

        # Load league controls from CSV URL
        self.league_controls_url = (
            "https://docs.google.com/spreadsheets/d/e/2PACX-1vQJcedkDc0c3rijp6gX9eSiq1QDRpMlbiZMywPc3amzznLyiLSOqc6dfbz5Hd18dqPgQVbvp91NSCSE/pub?gid=1997764475&single=true&output=csv"
            if self.config.subtensor.network == "test"
            else "https://docs.google.com/spreadsheets/d/e/2PACX-1vQJcedkDc0c3rijp6gX9eSiq1QDRpMlbiZMywPc3amzznLyiLSOqc6dfbz5Hd18dqPgQVbvp91NSCSE/pub?gid=0&single=true&output=csv"
        )
        self.load_league_controls_start = dt.datetime.now()
        bt.logging.info(f"Loading league controls from URL: {self.league_controls_url}")
        self.load_league_controls()

        api_root = (
            "https://dev-api.sportstensor.com"
            if self.config.subtensor.network == "test"
            else "https://api.sportstensor.com"
        )
        bt.logging.info(f"Using Sportstensor API: {api_root}")
        self.match_data_endpoint = f"{api_root}/matches"
        self.match_odds_endpoint = f"{api_root}/matchOdds"
        self.prediction_results_endpoint = f"{api_root}/predictionResults"
        self.prediction_edge_results_endpoint = f"{api_root}/predictionEdgeResults"
        self.app_prediction_requests_endpoint = f"{api_root}/AppMatchPredictionsForValidators"
        self.app_prediction_responses_endpoint = f"{api_root}/AppMatchPredictionsForValidators"
        
        self.next_match_syncing_datetime = dt.datetime.now(dt.timezone.utc)
        self.next_predictions_cleanup_datetime = dt.datetime.now(dt.timezone.utc)
<<<<<<< HEAD
=======
        self.next_league_commitments_datetime = dt.datetime.now(dt.timezone.utc)
>>>>>>> 65e29e48
        self.next_scoring_datetime = dt.datetime.now(dt.timezone.utc)
        self.next_app_predictions_syncing_datetime = dt.datetime.now(dt.timezone.utc)

        # Create a set of uids to corresponding leagues that miners are committed to.
        self.uids_to_leagues: Dict[int, List[League]] = {}
        self.uids_to_leagues_lock = threading.RLock()

        # Initialize the incentive scoring and weight setting thread
        self.stop_event = threading.Event()
        self.weight_thread = threading.Thread(
            target=self.incentive_scoring_and_set_weights,
            args=(300,),
            daemon=True,
        )
        self.weight_thread.start()

    
    def incentive_scoring_and_set_weights(self, ttl: int):
        # Continually loop and execute at the 20-minute mark
        while not self.stop_event.is_set():
            current_time = dt.datetime.utcnow()
            minutes = current_time.minute
            
            # Check if we're at a 20-minute mark
            if minutes % 20 == 0 or self.config.immediate:
                # Skip processing if we haven't loaded our league commitments yet
                if len(self.uids_to_leagues) == 0:
                    bt.logging.info("Skipping calculating incentives, updating scores, and setting weights. League commitments not loaded yet.")
                    time.sleep(60)
                    continue

                try:
                    bt.logging.debug("Calculating incentives.")
                    scoring_utils.calculate_incentives_and_update_scores(self)
                    bt.logging.debug("Finished calculating incentives.")
                except Exception as e:
                    bt.logging.error(f"Error calculating incentives: {str(e)}")
                    bt.logging.error(f"Error details: {traceback.format_exc()}")
                    #bt.logging.error(f"Error calculating incentives in incentive_scoring_and_set_weights: {e}")

                try:
                    if not self.config.neuron.disable_set_weights and not self.config.offline:
                        bt.logging.debug("Setting weights.")
                        self.set_weights()
                        bt.logging.debug("Finished setting weights.")
                        if self.config.immediate:
                            time.sleep(3600)
                except asyncio.TimeoutError:
                    bt.logging.error(f"Failed to set weights after {ttl} seconds")
            else:
                bt.logging.debug(f"Skipping setting weights. Only set weights at 20-minute marks.")

            # sleep for 1 minute before checking again
            time.sleep(60)


    def validate_league_percentages(self, percentages: Dict[League, float]):
        total = sum(percentages.values())
        if not abs(total - 1.0) < 1e-9:  # Using a small epsilon for float comparison
            raise ValueError(f"LEAGUE_SCORING_PERCENTAGES do not sum to 1.0. Current sum: {total}")
        bt.logging.info("LEAGUE_SCORING_PERCENTAGES are valid and sum to 1.0")

    
    def load_league_controls(self):
        # get league controls from CSV URL and load them into our settings
        try:
            response = requests.get(self.league_controls_url)
            response.raise_for_status()

            # split the response text into lines
            lines = response.text.split("\n")
            # filter the lines to include only those where column C is "Active". Skip the first line which is the header.
            active_leagues = [
                line.split(",")[0].strip()
                for line in lines[1:]
                if line.split(",")[2].strip() == "Active"
            ]
            active_league_percentages = [
                float(line.split(",")[1].strip())
                for line in lines[1:]
                if line.split(",")[2].strip() == "Active"
            ]
            self.ACTIVE_LEAGUES = [get_league_from_string(league) for league in active_leagues]
            self.LEAGUE_SCORING_PERCENTAGES = {
                get_league_from_string(league): percentage for league, percentage in zip(active_leagues, active_league_percentages)
            }
            bt.logging.info("************ Setting active leagues ************")
            for league in self.ACTIVE_LEAGUES:
                bt.logging.info(f"  • {league}")
            bt.logging.info("************************************************")

            bt.logging.info("************ Setting leagues scoring percentages ************")
            for league, percentage in self.LEAGUE_SCORING_PERCENTAGES.items():
                bt.logging.info(f"  • {league}: {percentage*100}%")
            bt.logging.info("*************************************************************")

            # Validate the league scoring percentages to make sure we're good.
            self.validate_league_percentages(self.LEAGUE_SCORING_PERCENTAGES)
            bt.logging.info(f"Loaded league controls successfully.")

        except Exception as e:
            bt.logging.error(f"Error loading league controls from URL {self.league_controls_url}: {e}")
            bt.logging.info(f"Using fallback control constants.")
            self.ACTIVE_LEAGUES = ACTIVE_LEAGUES
            self.LEAGUE_SCORING_PERCENTAGES = LEAGUE_SCORING_PERCENTAGES
            # Validate the league scoring percentages to make sure we're good.
            self.validate_league_percentages(self.LEAGUE_SCORING_PERCENTAGES)


    def new_wandb_run(self):
        # Shoutout SN13 for the wandb snippet!
        """Creates a new wandb run to save information to."""
        # Create a unique run id for this run.
        now = dt.datetime.now()
        self.wandb_run_start = now
        run_id = now.strftime("%Y-%m-%d_%H-%M-%S")
        name = "validator-" + str(self.uid) + "-" + run_id
        self.wandb_run = wandb.init(
            name=name,
            project="sportstensor-vali-logs",
            entity="sportstensor",
            config={
                "uid": self.uid,
                "hotkey": self.wallet.hotkey.ss58_address,
                "run_name": run_id,
                "type": "validator",
            },
            allow_val_change=True,
            anonymous="allow",
        )

        bt.logging.debug(f"Started a new wandb run: {name}")


    def get_miner_uids_committed_to_league(self, league: League) -> List[int]:
        """
        Returns a list of miner uids that are committed to a league.
        """
        with self.uids_to_leagues_lock:
            result = []
            for uid, leagues in self.uids_to_leagues.items():
                for l in leagues:
                    if league == l:
                        result.append(uid)
                        break
            return result
            

    async def forward(self):
        """
        Validator forward pass. Consists of:
        - Periodically updating match data.
        - Generating the prediction query
        - Querying the miners for league commitments
        - Querying the miners for predictions
        - Getting the responses and updating base scoring for returning valid prediction
        - Storing prediction responses
        - Scoring past prediction responsess

        The forward function is called by the validator every run step.

        It is responsible for querying the network and scoring the responses.

        Args:
            self (:obj:`bittensor.neuron.Neuron`): The neuron object which contains all the necessary state for the validator.
        """

        """ START MATCH SYNCING """
        if self.next_match_syncing_datetime <= dt.datetime.now(dt.timezone.utc):
            bt.logging.info(
                "*** Syncing the latest match data to local validator storage. ***"
            )
            sync_result = await utils.sync_match_data(self.match_data_endpoint)
            if sync_result:
                bt.logging.info("Successfully synced match data.")
            else:
                bt.logging.warning("Issue syncing match data")
            self.next_match_syncing_datetime = dt.datetime.now(
                dt.timezone.utc
            ) + dt.timedelta(minutes=DATA_SYNC_INTERVAL_IN_MINUTES)
        """ END MATCH SYNCING """

        """ START LEAGUE COMMITMENTS REQUESTS AND CHECKS """
        if self.next_league_commitments_datetime <= dt.datetime.now(dt.timezone.utc):
            # Get all miner uids by passing in high number (300)
            miner_uids = utils.get_random_uids(self, k=300)
            
            # Send league commitments request to miners
            bt.logging.info(
                f"*** Sending league commitments requests to all miners. ***"
            )
            input_synapse = GetLeagueCommitments()
            await utils.send_league_commitments_to_miners(
                self, input_synapse, miner_uids
            )
            
            # @TODO: Should we run the no commitment penalty check every 30 minutes but get the league commitments every 5 minutes?
            # Check if all miners have at least one league commitment. If not, penalize to ensure that miners are committed to at least one league.
            no_commitment_miner_uids = []
            no_commitment_penalties = []
            for uid in miner_uids:
                if uid not in self.uids_to_leagues:
                    no_commitment_miner_uids.append(uid)
                    no_commitment_penalties.append(NO_LEAGUE_COMMITMENT_PENALTY)
                    continue
                
                miner_leagues = self.uids_to_leagues[uid]
                # Remove any leagues that are not active
                active_leagues = [league for league in miner_leagues if league in self.ACTIVE_LEAGUES]
                if len(active_leagues) == 0:
                    no_commitment_miner_uids.append(uid)
                    no_commitment_penalties.append(NO_LEAGUE_COMMITMENT_PENALTY)

            if len(no_commitment_miner_uids) > 0:
                bt.logging.info(
                    f"Penalizing miners {no_commitment_miner_uids} that are not committed to any active leagues."
                )
                self.update_scores(
                    torch.FloatTensor(no_commitment_penalties).to(self.device),
                    no_commitment_miner_uids,
                )
            self.next_league_commitments_datetime = dt.datetime.now(
                dt.timezone.utc
            ) + dt.timedelta(minutes=DATA_SYNC_INTERVAL_IN_MINUTES)
        """ END LEAGUE COMMITMENTS REQUESTS AND CHECKS """

        """ START MATCH PREDICTION REQUESTS """
        # Get prediction requests to send to miners
        match_prediction_requests = utils.get_match_prediction_requests(self)

        if len(match_prediction_requests) > 0:
            # The dendrite client queries the network.
            bt.logging.info(
                f"*** Sending {len(match_prediction_requests)} matches to miners for predictions. ***"
            )
            # Loop through predictions and send to miners
            for mpr in match_prediction_requests:
                input_synapse = GetMatchPrediction(match_prediction=mpr)

                # Gather all miner uids that have committed to the league in the match prediction
                miner_uids = self.get_miner_uids_committed_to_league(mpr.league)
                if len(miner_uids) == 0:
                    bt.logging.info(f"No miners committed to send requests to for league: {mpr.league}")
                    continue

                bt.logging.info(f"Sending miners {miner_uids} prediction request for match: {mpr}")

                # Send prediction requests to miners and store their responses
                finished_responses, working_miner_uids = (
                    await utils.send_predictions_to_miners(
                        self, input_synapse, miner_uids
                    )
                )

                # Update the scores of miner uids NOT working. Default to 0. Miners who commit to a league but don't respond to a prediction request will be penalized.
                not_working_miner_uids = []
                no_rewards = []
                for uid in miner_uids:
                    if uid not in working_miner_uids:
                        not_working_miner_uids.append(uid)
                        no_rewards.append(0.0)
                if len(not_working_miner_uids) > 0:
                    bt.logging.info(
                        f"Penalizing miners {not_working_miner_uids} that did not respond."
                    )
                    self.update_scores(
                        torch.FloatTensor(no_rewards).to(self.device),
                        not_working_miner_uids,
                    )
        else:
            bt.logging.info("No matches available to send for predictions.")
        """ END MATCH PREDICTION REQUESTS """

        """ START MATCH PREDICTIONS CLEANUP """
<<<<<<< HEAD
        # Clean up any unscored predictions from miners that are no longer registered
=======
        # Clean up any unscored predictions from miners that are no longer registered. Archive predictions from miners that are no longer registered.
>>>>>>> 65e29e48
        if self.next_predictions_cleanup_datetime <= dt.datetime.now(dt.timezone.utc):
            bt.logging.info(
                "*** Cleaning up unscored predictions from miners that are no longer registered. ***"
            )
<<<<<<< HEAD
            utils.clean_up_unscored_deregistered_match_predictions(self.metagraph.hotkeys)
=======
            # Sync the metagraph to get the latest miner hotkeys
            self.resync_metagraph()

            # Get active hotkeys and uids
            active_hotkeys = []
            active_uids = []
            for uid in range(self.metagraph.n.item()):
                active_uids.append(uid)
                active_hotkeys.append(self.metagraph.axons[uid].hotkey)

            # Delete unscored predictions from miners that are no longer registered
            utils.clean_up_unscored_deregistered_match_predictions(active_hotkeys, active_uids)

            # Archive predictions from miners that are no longer registered
            utils.archive_deregistered_match_predictions(active_hotkeys, active_uids)
            
>>>>>>> 65e29e48
            self.next_predictions_cleanup_datetime = dt.datetime.now(
                dt.timezone.utc
            ) + dt.timedelta(minutes=PURGE_DEREGGED_MINERS_INTERVAL_IN_MINUTES)
        """ END MATCH PREDICTIONS CLEANUP """

        """ START MATCH PREDICTION SCORING """
        # Check if we're ready to score another batch of predictions
        if self.next_scoring_datetime <= dt.datetime.now(dt.timezone.utc):
            bt.logging.info(f"*** Checking if there are predictions to score. ***")

            (
                edge_scores,
                correct_winner_results,
                prediction_miner_uids,
                prediction_sports,
                prediction_leagues,
            ) = utils.find_and_score_edge_match_predictions(MAX_BATCHSIZE_FOR_SCORING)

            if len(edge_scores) > 0:
                bt.logging.info(
                    f"Scoring (calculating CLV Edge) {len(prediction_miner_uids)} predictions for miners {prediction_miner_uids}."
                )
                bt.logging.info(
                    f"CLV Edge scores: {edge_scores}"
                )

                # Get hotkeys associated with returned prediction reward uids
                prediction_hotkeys = [
                    self.metagraph.axons[uid].hotkey for uid in prediction_miner_uids
                ]

                # Post prediction scoring results to API for storage/analysis
                """
                post_result = await utils.post_prediction_edge_results(
                    self,
                    self.prediction_edge_results_endpoint,
                    edge_scores,
                    correct_winner_results,
                    prediction_miner_uids,
                    prediction_hotkeys,
                    prediction_sports,
                    prediction_leagues,
                )
                """

            else:
                bt.logging.info("No predictions to score.")
            # Update next sync time
            self.next_scoring_datetime = dt.datetime.now(
                dt.timezone.utc
            ) + dt.timedelta(minutes=SCORING_INTERVAL_IN_MINUTES)
        """ END MATCH PREDICTION SCORING """

        """ START APP PREDICTION FLOW """
        if ENABLE_APP:
            # Check if we're ready to poll the API for prediction requests from the app
            if self.next_app_predictions_syncing_datetime <= dt.datetime.now(
                dt.timezone.utc
            ):
                bt.logging.info(
                    "*** Checking the latest app prediction request data for requests for this validator. ***"
                )
                process_result = await utils.process_app_prediction_requests(
                    self,
                    self.app_prediction_requests_endpoint,
                    self.app_prediction_responses_endpoint,
                )
                if process_result:
                    bt.logging.info(
                        "Successfully processed app match prediction requests."
                    )
                self.next_app_predictions_syncing_datetime = dt.datetime.now(
                    dt.timezone.utc
                ) + dt.timedelta(minutes=APP_DATA_SYNC_INTERVAL_IN_MINUTES)
        """ END APP PREDICTION FLOW """


    async def get_basic_match_prediction_rewards(
        self,
        input_synapse: GetMatchPrediction,
        responses: List[MatchPrediction],
    ) -> torch.FloatTensor:
        """
        Returns a tensor of rewards for the given query and responses.
        """
        # Create a list of fixed rewards for all responses
        rewards = [BASE_MINER_PREDICTION_SCORE for _ in responses]
        return torch.FloatTensor(rewards).to(self.device)


# The main function parses the configuration and runs the validator.
if __name__ == "__main__":
    Validator().run()<|MERGE_RESOLUTION|>--- conflicted
+++ resolved
@@ -109,10 +109,9 @@
         
         self.next_match_syncing_datetime = dt.datetime.now(dt.timezone.utc)
         self.next_predictions_cleanup_datetime = dt.datetime.now(dt.timezone.utc)
-<<<<<<< HEAD
-=======
+
         self.next_league_commitments_datetime = dt.datetime.now(dt.timezone.utc)
->>>>>>> 65e29e48
+
         self.next_scoring_datetime = dt.datetime.now(dt.timezone.utc)
         self.next_app_predictions_syncing_datetime = dt.datetime.now(dt.timezone.utc)
 
@@ -387,18 +386,11 @@
         """ END MATCH PREDICTION REQUESTS """
 
         """ START MATCH PREDICTIONS CLEANUP """
-<<<<<<< HEAD
-        # Clean up any unscored predictions from miners that are no longer registered
-=======
         # Clean up any unscored predictions from miners that are no longer registered. Archive predictions from miners that are no longer registered.
->>>>>>> 65e29e48
         if self.next_predictions_cleanup_datetime <= dt.datetime.now(dt.timezone.utc):
             bt.logging.info(
                 "*** Cleaning up unscored predictions from miners that are no longer registered. ***"
             )
-<<<<<<< HEAD
-            utils.clean_up_unscored_deregistered_match_predictions(self.metagraph.hotkeys)
-=======
             # Sync the metagraph to get the latest miner hotkeys
             self.resync_metagraph()
 
@@ -414,8 +406,7 @@
 
             # Archive predictions from miners that are no longer registered
             utils.archive_deregistered_match_predictions(active_hotkeys, active_uids)
-            
->>>>>>> 65e29e48
+
             self.next_predictions_cleanup_datetime = dt.datetime.now(
                 dt.timezone.utc
             ) + dt.timedelta(minutes=PURGE_DEREGGED_MINERS_INTERVAL_IN_MINUTES)
