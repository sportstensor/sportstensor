from abc import ABC, abstractmethod
from typing import Optional, List, Dict
import datetime as dt

from common.data import League, Match, MatchPrediction, MatchPredictionWithMatchData
from common.protocol import GetMatchPrediction


class ValidatorStorage(ABC):
    """An abstract class which defines the contract that all implementations of ValidatorStorage must fulfill."""

    @abstractmethod
    def cleanup(self):
        """Cleans up the database."""
        raise NotImplemented

    @abstractmethod
    def insert_leagues(self, leagues: List[League]):
        """Stores leagues associated with sports. Indicates which leagues are active to run predictions on."""
        raise NotImplemented

    @abstractmethod
    def update_leagues(self, leagues: List[League]):
        """Updates leagues."""
        raise NotImplemented

    @abstractmethod
    def insert_matches(self, matches: List[Match]):
        """Stores official matches to score predictions from miners on."""
        raise NotImplemented

    @abstractmethod
    def update_matches(self, matches: List[Match]):
        """Updates matches. Typically only used when updating final score."""
        raise NotImplemented

    @abstractmethod
    def check_match(self, matchId: str) -> Match:
        """Check if a match with the given ID exists in the database."""
        return NotImplemented
    
    @abstractmethod
    def insert_match_odds(self, match_odds: List[tuple[str, float, str]]):
        """Stores match odds in the database."""
        return NotImplemented
    
    @abstractmethod
    def delete_match_odds(self):
        """Deletes all match odds from the database."""
        return NotImplemented
    
    @abstractmethod
    def check_match_odds(self, matchId: str) -> bool:
        """Check if match odds with the given ID exists in the database."""
        return NotImplemented
    
    @abstractmethod
    def get_match_odds(self, matchId: str):
        """Gets all the match odds for the provided matchId."""
        return NotImplemented

    @abstractmethod
    def get_matches_to_predict(self, batchsize: Optional[int]) -> List[Match]:
        """Gets batchsize number of matches ready to be predicted."""
        raise NotImplemented
    
    @abstractmethod
    def update_match_prediction_request(self, matchId: str, request_time: str):
        """Updates a match prediction request with the status of the request_time."""
        raise NotImplemented
    
    @abstractmethod
    def get_match_prediction_requests(self, matchId: Optional[str] = None) -> Dict[str, Dict[str, bool]]:
        """Gets all match prediction requests or a specific match prediction request."""
        raise NotImplemented
    
    @abstractmethod
    def delete_match_prediction_requests(self):
        """Deletes a match prediction requests from matches that are older than 1 day."""
        raise NotImplemented

    @abstractmethod
    def insert_match_predictions(self, predictions: List[GetMatchPrediction]):
        """Stores unscored predictions returned from miners."""
        raise NotImplemented
    
    @abstractmethod
<<<<<<< HEAD
    def delete_unscored_deregistered_match_predictions(self, active_miner_hotkeys: List[str]):
        """Deletes unscored predictions returned from miners that are no longer registered."""
        raise NotImplemented
=======
    def delete_unscored_deregistered_match_predictions(self, miner_hotkeys: List[str], miner_uids: List[int]):
        """Deletes unscored predictions returned from miners that are no longer registered."""
        raise NotImplemented
    
    @abstractmethod
    def get_eligible_match_predictions_since(self, hoursAgo: int) -> Optional[List[MatchPrediction]]:
        """Gets all predictions that are eligible to be scored and have been made since hoursAgo hours ago."""
        raise NotImplemented
>>>>>>> 65e29e48

    @abstractmethod
    def get_match_predictions_to_score(self, batchsize: int) -> Optional[List[MatchPrediction]]:
        """Gets batchsize number of predictions that need to be scored and are eligible to be scored (the match is complete)"""
        raise NotImplemented

    @abstractmethod
    def update_match_predictions(self, predictions: List[MatchPrediction]):
        """Updates predictions. Typically only used when marking predictions as being scored."""
        raise NotImplemented
    
    @abstractmethod
    def archive_match_predictions(self, miner_hotkeys: List[str], miner_uids: List[int]):
        """Updates predictions with isArchived 1. Typically only used when marking predictions achived after miner has been deregistered."""
        raise NotImplemented

    @abstractmethod
    def get_total_match_predictions_by_miner(self, miner_hotkey: str, miner_uid: int) -> int:
        """Gets the total number of predictions a miner has made since being registered. Must be scored and not archived."""
        raise NotImplemented
    
    @abstractmethod
    def get_miner_match_predictions(self, miner_hotkey: str, miner_uid: int, league: League=None, scored: bool=False, batchSize: int=None) -> Optional[List[MatchPredictionWithMatchData]]:
        """Gets a list of all predictions made by a miner. Include match data."""
        raise NotImplemented

    @abstractmethod
    def delete_miner(self, miner_hotkey: str):
        """Removes the predictions and miner information for the specified miner."""
        raise NotImplemented

    @abstractmethod
    def read_miner_last_prediction(self, miner_hotkey: str) -> Optional[dt.datetime]:
        """Gets when a specific miner last returned a prediction."""
        raise NotImplemented
<|MERGE_RESOLUTION|>--- conflicted
+++ resolved
@@ -1,136 +1,130 @@
-from abc import ABC, abstractmethod
-from typing import Optional, List, Dict
-import datetime as dt
-
-from common.data import League, Match, MatchPrediction, MatchPredictionWithMatchData
-from common.protocol import GetMatchPrediction
-
-
-class ValidatorStorage(ABC):
-    """An abstract class which defines the contract that all implementations of ValidatorStorage must fulfill."""
-
-    @abstractmethod
-    def cleanup(self):
-        """Cleans up the database."""
-        raise NotImplemented
-
-    @abstractmethod
-    def insert_leagues(self, leagues: List[League]):
-        """Stores leagues associated with sports. Indicates which leagues are active to run predictions on."""
-        raise NotImplemented
-
-    @abstractmethod
-    def update_leagues(self, leagues: List[League]):
-        """Updates leagues."""
-        raise NotImplemented
-
-    @abstractmethod
-    def insert_matches(self, matches: List[Match]):
-        """Stores official matches to score predictions from miners on."""
-        raise NotImplemented
-
-    @abstractmethod
-    def update_matches(self, matches: List[Match]):
-        """Updates matches. Typically only used when updating final score."""
-        raise NotImplemented
-
-    @abstractmethod
-    def check_match(self, matchId: str) -> Match:
-        """Check if a match with the given ID exists in the database."""
-        return NotImplemented
-    
-    @abstractmethod
-    def insert_match_odds(self, match_odds: List[tuple[str, float, str]]):
-        """Stores match odds in the database."""
-        return NotImplemented
-    
-    @abstractmethod
-    def delete_match_odds(self):
-        """Deletes all match odds from the database."""
-        return NotImplemented
-    
-    @abstractmethod
-    def check_match_odds(self, matchId: str) -> bool:
-        """Check if match odds with the given ID exists in the database."""
-        return NotImplemented
-    
-    @abstractmethod
-    def get_match_odds(self, matchId: str):
-        """Gets all the match odds for the provided matchId."""
-        return NotImplemented
-
-    @abstractmethod
-    def get_matches_to_predict(self, batchsize: Optional[int]) -> List[Match]:
-        """Gets batchsize number of matches ready to be predicted."""
-        raise NotImplemented
-    
-    @abstractmethod
-    def update_match_prediction_request(self, matchId: str, request_time: str):
-        """Updates a match prediction request with the status of the request_time."""
-        raise NotImplemented
-    
-    @abstractmethod
-    def get_match_prediction_requests(self, matchId: Optional[str] = None) -> Dict[str, Dict[str, bool]]:
-        """Gets all match prediction requests or a specific match prediction request."""
-        raise NotImplemented
-    
-    @abstractmethod
-    def delete_match_prediction_requests(self):
-        """Deletes a match prediction requests from matches that are older than 1 day."""
-        raise NotImplemented
-
-    @abstractmethod
-    def insert_match_predictions(self, predictions: List[GetMatchPrediction]):
-        """Stores unscored predictions returned from miners."""
-        raise NotImplemented
-    
-    @abstractmethod
-<<<<<<< HEAD
-    def delete_unscored_deregistered_match_predictions(self, active_miner_hotkeys: List[str]):
-        """Deletes unscored predictions returned from miners that are no longer registered."""
-        raise NotImplemented
-=======
-    def delete_unscored_deregistered_match_predictions(self, miner_hotkeys: List[str], miner_uids: List[int]):
-        """Deletes unscored predictions returned from miners that are no longer registered."""
-        raise NotImplemented
-    
-    @abstractmethod
-    def get_eligible_match_predictions_since(self, hoursAgo: int) -> Optional[List[MatchPrediction]]:
-        """Gets all predictions that are eligible to be scored and have been made since hoursAgo hours ago."""
-        raise NotImplemented
->>>>>>> 65e29e48
-
-    @abstractmethod
-    def get_match_predictions_to_score(self, batchsize: int) -> Optional[List[MatchPrediction]]:
-        """Gets batchsize number of predictions that need to be scored and are eligible to be scored (the match is complete)"""
-        raise NotImplemented
-
-    @abstractmethod
-    def update_match_predictions(self, predictions: List[MatchPrediction]):
-        """Updates predictions. Typically only used when marking predictions as being scored."""
-        raise NotImplemented
-    
-    @abstractmethod
-    def archive_match_predictions(self, miner_hotkeys: List[str], miner_uids: List[int]):
-        """Updates predictions with isArchived 1. Typically only used when marking predictions achived after miner has been deregistered."""
-        raise NotImplemented
-
-    @abstractmethod
-    def get_total_match_predictions_by_miner(self, miner_hotkey: str, miner_uid: int) -> int:
-        """Gets the total number of predictions a miner has made since being registered. Must be scored and not archived."""
-        raise NotImplemented
-    
-    @abstractmethod
-    def get_miner_match_predictions(self, miner_hotkey: str, miner_uid: int, league: League=None, scored: bool=False, batchSize: int=None) -> Optional[List[MatchPredictionWithMatchData]]:
-        """Gets a list of all predictions made by a miner. Include match data."""
-        raise NotImplemented
-
-    @abstractmethod
-    def delete_miner(self, miner_hotkey: str):
-        """Removes the predictions and miner information for the specified miner."""
-        raise NotImplemented
-
-    @abstractmethod
-    def read_miner_last_prediction(self, miner_hotkey: str) -> Optional[dt.datetime]:
-        """Gets when a specific miner last returned a prediction."""
-        raise NotImplemented
+from abc import ABC, abstractmethod
+from typing import Optional, List, Dict
+import datetime as dt
+
+from common.data import League, Match, MatchPrediction, MatchPredictionWithMatchData
+from common.protocol import GetMatchPrediction
+
+
+class ValidatorStorage(ABC):
+    """An abstract class which defines the contract that all implementations of ValidatorStorage must fulfill."""
+
+    @abstractmethod
+    def cleanup(self):
+        """Cleans up the database."""
+        raise NotImplemented
+
+    @abstractmethod
+    def insert_leagues(self, leagues: List[League]):
+        """Stores leagues associated with sports. Indicates which leagues are active to run predictions on."""
+        raise NotImplemented
+
+    @abstractmethod
+    def update_leagues(self, leagues: List[League]):
+        """Updates leagues."""
+        raise NotImplemented
+
+    @abstractmethod
+    def insert_matches(self, matches: List[Match]):
+        """Stores official matches to score predictions from miners on."""
+        raise NotImplemented
+
+    @abstractmethod
+    def update_matches(self, matches: List[Match]):
+        """Updates matches. Typically only used when updating final score."""
+        raise NotImplemented
+
+    @abstractmethod
+    def check_match(self, matchId: str) -> Match:
+        """Check if a match with the given ID exists in the database."""
+        return NotImplemented
+    
+    @abstractmethod
+    def insert_match_odds(self, match_odds: List[tuple[str, float, str]]):
+        """Stores match odds in the database."""
+        return NotImplemented
+    
+    @abstractmethod
+    def delete_match_odds(self):
+        """Deletes all match odds from the database."""
+        return NotImplemented
+    
+    @abstractmethod
+    def check_match_odds(self, matchId: str) -> bool:
+        """Check if match odds with the given ID exists in the database."""
+        return NotImplemented
+    
+    @abstractmethod
+    def get_match_odds(self, matchId: str):
+        """Gets all the match odds for the provided matchId."""
+        return NotImplemented
+
+    @abstractmethod
+    def get_matches_to_predict(self, batchsize: Optional[int]) -> List[Match]:
+        """Gets batchsize number of matches ready to be predicted."""
+        raise NotImplemented
+    
+    @abstractmethod
+    def update_match_prediction_request(self, matchId: str, request_time: str):
+        """Updates a match prediction request with the status of the request_time."""
+        raise NotImplemented
+    
+    @abstractmethod
+    def get_match_prediction_requests(self, matchId: Optional[str] = None) -> Dict[str, Dict[str, bool]]:
+        """Gets all match prediction requests or a specific match prediction request."""
+        raise NotImplemented
+    
+    @abstractmethod
+    def delete_match_prediction_requests(self):
+        """Deletes a match prediction requests from matches that are older than 1 day."""
+        raise NotImplemented
+
+    @abstractmethod
+    def insert_match_predictions(self, predictions: List[GetMatchPrediction]):
+        """Stores unscored predictions returned from miners."""
+        raise NotImplemented
+    
+    @abstractmethod
+    def delete_unscored_deregistered_match_predictions(self, miner_hotkeys: List[str], miner_uids: List[int]):
+        """Deletes unscored predictions returned from miners that are no longer registered."""
+        raise NotImplemented
+    
+    @abstractmethod
+    def get_eligible_match_predictions_since(self, hoursAgo: int) -> Optional[List[MatchPrediction]]:
+        """Gets all predictions that are eligible to be scored and have been made since hoursAgo hours ago."""
+        raise NotImplemented
+
+    @abstractmethod
+    def get_match_predictions_to_score(self, batchsize: int) -> Optional[List[MatchPrediction]]:
+        """Gets batchsize number of predictions that need to be scored and are eligible to be scored (the match is complete)"""
+        raise NotImplemented
+
+    @abstractmethod
+    def update_match_predictions(self, predictions: List[MatchPrediction]):
+        """Updates predictions. Typically only used when marking predictions as being scored."""
+        raise NotImplemented
+    
+    @abstractmethod
+    def archive_match_predictions(self, miner_hotkeys: List[str], miner_uids: List[int]):
+        """Updates predictions with isArchived 1. Typically only used when marking predictions achived after miner has been deregistered."""
+        raise NotImplemented
+
+    @abstractmethod
+    def get_total_match_predictions_by_miner(self, miner_hotkey: str, miner_uid: int) -> int:
+        """Gets the total number of predictions a miner has made since being registered. Must be scored and not archived."""
+        raise NotImplemented
+    
+    @abstractmethod
+    def get_miner_match_predictions(self, miner_hotkey: str, miner_uid: int, league: League=None, scored: bool=False, batchSize: int=None) -> Optional[List[MatchPredictionWithMatchData]]:
+        """Gets a list of all predictions made by a miner. Include match data."""
+        raise NotImplemented
+
+    @abstractmethod
+    def delete_miner(self, miner_hotkey: str):
+        """Removes the predictions and miner information for the specified miner."""
+        raise NotImplemented
+
+    @abstractmethod
+    def read_miner_last_prediction(self, miner_hotkey: str) -> Optional[dt.datetime]:
+        """Gets when a specific miner last returned a prediction."""
+        raise NotImplemented