import os
import contextlib
import datetime as dt
import time
import bittensor as bt
import sqlite3
import threading
import random
from pydantic import ValidationError
from typing import Any, Dict, Optional, Set, Tuple, List
from common.data import (
    Sport,
    Match,
    Prediction,
    MatchPrediction,
    League,
    MatchPredictionWithMatchData,
)
from common.protocol import GetMatchPrediction
from common.constants import (
    IS_DEV,
    MIN_PREDICTION_TIME_THRESHOLD,
    MAX_PREDICTION_DAYS_THRESHOLD,
    SCORING_CUTOFF_IN_DAYS,
)
from storage.validator_storage import ValidatorStorage


class SqliteValidatorStorage(ValidatorStorage):
    _instance: Optional['SqliteValidatorStorage'] = None
    _lock = threading.Lock()

    @classmethod
    def get_instance(cls) -> 'SqliteValidatorStorage':
        with cls._lock:
            if cls._instance is None:
                cls._instance = cls()
            return cls._instance

    """Sqlite in-memory backed Validator Storage"""

    LEAGUES_TABLE_CREATE = """CREATE TABLE IF NOT EXISTS Leagues (
                            leagueId      VARCHAR(50)     PRIMARY KEY,
                            leagueName    VARCHAR(50)     NOT NULL,
                            sport         INTEGER         NOT NULL,
                            isActive      INTEGER         DEFAULT 0,
                            lastUpdated   TIMESTAMP(6)    NOT NULL
                            )"""

    MATCHES_TABLE_CREATE = """CREATE TABLE IF NOT EXISTS Matches (
                            matchId         VARCHAR(50)     PRIMARY KEY,
                            matchDate       TIMESTAMP(6)    NOT NULL,
                            sport           INTEGER         NOT NULL,
                            league          VARCHAR(50)     NOT NULL,
                            homeTeamName    VARCHAR(30)     NOT NULL,
                            awayTeamName    VARCHAR(30)     NOT NULL,
                            homeTeamScore   INTEGER         NULL,
                            awayTeamScore   INTEGER         NULL,
                            isComplete      INTEGER         DEFAULT 0,
                            lastUpdated     TIMESTAMP(6)    NOT NULL,
                            homeTeamOdds    FLOAT           NULL,
                            awayTeamOdds    FLOAT           NULL,
                            drawOdds        FLOAT           NULL
                            )"""
    
    MATCH_ODDS_CREATE = """CREATE TABLE IF NOT EXISTS MatchOdds (
                            matchId         VARCHAR(50)     NOT NULL,
                            homeTeamOdds    FLOAT           NULL,
                            awayTeamOdds    FLOAT           NULL,
                            drawOdds        FLOAT           NULL,
                            lastUpdated     TIMESTAMP(6)    NOT NULL
                            )"""
    
    MATCHPREDICTIONREQUESTS_TABLE_CREATE = """CREATE TABLE IF NOT EXISTS MatchPredictionRequests (
                            matchId             VARCHAR(50) PRIMARY KEY,
                            prediction_48_hour  BOOLEAN     DEFAULT FALSE,
                            prediction_12_hour  BOOLEAN     DEFAULT FALSE,
                            prediction_4_hour   BOOLEAN     DEFAULT FALSE,
                            prediction_10_min   BOOLEAN     DEFAULT FALSE,
                            lastUpdated         TIMESTAMP   NOT NULL
                            )"""

    MATCHPREDICTIONS_TABLE_CREATE = """CREATE TABLE IF NOT EXISTS MatchPredictions (
                            predictionId        INTEGER         PRIMARY KEY,
                            minerId             INTEGER         NOT NULL,
                            hotkey              VARCHAR(64)     NOT NULL,
                            matchId             VARCHAR(50)     NOT NULL,
                            matchDate           TIMESTAMP(6)    NOT NULL,
                            sport               INTEGER         NOT NULL,
                            league              VARCHAR(50)     NOT NULL,
                            homeTeamName        VARCHAR(30)     NOT NULL,
                            awayTeamName        VARCHAR(30)     NOT NULL,
                            homeTeamScore       INTEGER         NULL,
                            awayTeamScore       INTEGER         NULL,
                            isScored            INTEGER         DEFAULT 0,
                            scoredDate          TIMESTAMP(6)    NULL,
                            lastUpdated         TIMESTAMP(6)    NOT NULL,
                            predictionDate      TIMESTAMP(6)    NOT NULL,
                            probabilityChoice   VARCHAR(10)     NULL,
                            probability         FLOAT           NULL,
                            closingEdge         FLOAT           NULL,
                            isArchived          INTEGER         DEFAULT 0
                            )"""

    def __init__(self):
        self._initialized = False
        self.continuous_connection_do_not_reuse: Optional[sqlite3.Connection] = None
        self.lock = threading.RLock()

    def initialize(self):
        if self._initialized:
            return
        
        with self._lock:
            if self._initialized:
                return
            self._initialized = True
    
            sqlite3.register_converter("timestamp", tz_aware_timestamp_adapter)

            self.continuous_connection_do_not_reuse = self._create_connection()

            with contextlib.closing(self._create_connection()) as connection:
                cursor = connection.cursor()

                # Create the Matches table (if it does not already exist).
                # cursor.execute(SqliteValidatorStorage.LEAGUES_TABLE_CREATE)

                # Create the Matches table (if it does not already exist).
                cursor.execute(SqliteValidatorStorage.MATCHES_TABLE_CREATE)

                # Create the MatchOdds table (if it does not already exist).
                cursor.execute(SqliteValidatorStorage.MATCH_ODDS_CREATE)

                # Create the MatchPredictionRequests table (if it does not already exist).
                cursor.execute(SqliteValidatorStorage.MATCHPREDICTIONREQUESTS_TABLE_CREATE)

                # Create the MatchPredictions table (if it does not already exist).
                cursor.execute(SqliteValidatorStorage.MATCHPREDICTIONS_TABLE_CREATE)

                # Commit the changes and close the connection
                connection.commit()

                # Lock to avoid concurrency issues on interacting with the database.
                self.lock = threading.RLock()

            # Execute cleanup queries
            self.cleanup()

    def _create_connection(self):
        # Create the database if it doesn't exist, defaulting to the local directory.
        # Use PARSE_DECLTYPES to convert accessed values into the appropriate type.
        connection = sqlite3.connect(
            "SportsTensorEdge.db",
            uri=True,
            detect_types=sqlite3.PARSE_DECLTYPES,
            timeout=120.0,
        )
        # Avoid using a row_factory that would allow parsing results by column name for performance.
        # connection.row_factory = sqlite3.Row
        connection.isolation_level = None
        return connection
    
    def get_connection(self):
        if not self._initialized:
            raise RuntimeError("SqliteValidatorStorage has not been initialized")
        return self.continuous_connection_do_not_reuse
    
    def cleanup(self):
        """Cleanup the database."""
        print("========================== Database status checks and cleanup ==========================")
        with self.lock:
            with contextlib.closing(self._create_connection()) as connection:
                cursor = connection.cursor()
                
                db_size_bytes = os.path.getsize("SportsTensorEdge.db")
                db_size_gb = db_size_bytes / (1024 ** 3)
                db_size_mb = db_size_bytes / (1024 ** 2)
                print(f"SportsTensorEdge.db size: {db_size_gb:.2f} GB ({db_size_mb:.2f} MB)")
                
                # Print the total number of rows in the MatchPredictions table
                cursor.execute("SELECT COUNT(*) FROM MatchPredictions")
                total_rows = cursor.fetchone()[0]
                print(f"Total number of rows in MatchPredictions: {total_rows}")

                # Print the total number of rows in the MatchPredictions table
                cursor.execute(f"SELECT COUNT(*) FROM MatchPredictions WHERE isScored = 0 AND lastUpdated < DATETIME('now', '-{SCORING_CUTOFF_IN_DAYS} day')")
                total_unscored_rows = cursor.fetchone()[0]
                print(f"Total number of MatchPredictions {SCORING_CUTOFF_IN_DAYS}+ days old that haven't been scored: {total_unscored_rows}")
                
                try:
                    # Execute cleanup queries
                    if total_unscored_rows > 0:
                        # Clean up old predictions that haven't been scored (for whatever reason) and never will be
                        print(f"Deleting abandoned predictions older than {SCORING_CUTOFF_IN_DAYS} days...")
                        cursor.execute(
                            f"DELETE FROM MatchPredictions WHERE isScored = 0 AND lastUpdated < DATETIME('now', '-{SCORING_CUTOFF_IN_DAYS} day')"
                        )
                        connection.commit()

                    # Run VACUUM to reclaim unused space
                    #print("Running VACUUM to reclaim unused space...")
                    #cursor.execute("VACUUM")
                    
                    # Check database integrity
                    print("Checking database integrity...")
                    cursor.execute("PRAGMA integrity_check")
                    integrity_result = cursor.fetchone()[0]
                    if integrity_result != "ok":
                        print("*** ERROR: Database integrity check failed! Contact Sportstensor admin. ***")
                    else:
                        print("Database integrity check passed.")
                
                except Exception as e:
                    print(f"An error occurred during cleanup: {e}")
                    raise e
        print("========================================================================================")

    def insert_leagues(self, leagues: List[League]):
        """Stores leagues associated with sports. Indicates which leagues are active to run predictions on."""
        values = []
        for league in leagues:
            now_str = dt.datetime.now(dt.timezone.utc).strftime("%Y-%m-%d %H:%M:%S")
            # Parse every League into a list of values to insert.
            values.append(
                [
                    league.leagueId,
                    league.leagueName,
                    league.sport,
                    league.isActive,
                    now_str,
                ]
            )

        with self.lock:
            with contextlib.closing(self._create_connection()) as connection:
                cursor = connection.cursor()
                cursor.executemany(
                    """INSERT OR IGNORE INTO Leagues (leagueId, leagueName, sport, isActive, lastUpdated) VALUES (?, ?, ?, ?, ?)""",
                    values,
                )
                connection.commit()

    def update_leagues(self, leagues: List[League]):
        """Updates leagues. Mainly for activating or deactivating"""
        values = []
        for league in leagues:
            now_str = dt.datetime.now(dt.timezone.utc).strftime("%Y-%m-%d %H:%M:%S")

            # Parse Leagues into a list of values to update.
            values.append(
                [league.leagueName, league.isActive, now_str, league.leagueId]
            )

        with self.lock:
            with contextlib.closing(self._create_connection()) as connection:
                cursor = connection.cursor()
                cursor.executemany(
                    """UPDATE Leagues SET leagueName = ?, isActive = ?, lastUpdated = ? WHERE leagueId = ?""",
                    values,
                )
                connection.commit()

    def insert_matches(self, matches: List[Match]):
        """Stores official matches to score predictions from miners on."""
        values = []
        for match in matches:
            now_str = dt.datetime.now(dt.timezone.utc).strftime("%Y-%m-%d %H:%M:%S")

            # Parse every Match into a list of values to insert.
            values.append(
                [
                    match.matchId,
                    match.matchDate,
                    match.sport,
                    match.league,
                    match.homeTeamName,
                    match.awayTeamName,
                    match.homeTeamScore,
                    match.awayTeamScore,
                    match.homeTeamOdds,
                    match.awayTeamOdds,
                    match.drawOdds,
                    match.isComplete,
                    now_str,
                ]
            )

        with self.lock:
            with contextlib.closing(self._create_connection()) as connection:
                cursor = connection.cursor()
                cursor.executemany(
                    """
                        INSERT OR IGNORE INTO Matches (matchId, matchDate, sport, league, homeTeamName, awayTeamName, homeTeamScore, awayTeamScore, homeTeamOdds, awayTeamOdds, drawOdds, isComplete, lastUpdated) 
                        VALUES (?, ?, ?, ?, ?, ?, ?, ?, ?, ?, ?, ?, ?)
                    """,
                    values,
                )
                connection.commit()

    def update_matches(self, matches: List[Match]):
        """Updates matches. Typically only used when updating final score."""
        values = []
        for match in matches:
            now_str = dt.datetime.now(dt.timezone.utc).strftime("%Y-%m-%d %H:%M:%S")

            # Parse Matches into a list of values to update.
            values.append(
                [
                    match.homeTeamScore,
                    match.awayTeamScore,
                    match.homeTeamOdds,
                    match.awayTeamOdds,
                    match.drawOdds,
                    match.isComplete,
                    now_str,
                    match.matchId,
                ]
            )

        with self.lock:
            with contextlib.closing(self._create_connection()) as connection:
                cursor = connection.cursor()
                cursor.executemany(
                    """UPDATE Matches SET homeTeamScore = ?, awayTeamScore = ?, homeTeamOdds = ?, awayTeamOdds = ?, drawOdds = ?, isComplete = ?, lastUpdated = ? WHERE matchId = ?""",
                    values,
                )
                connection.commit()

    def check_match(self, matchId: str) -> Match:
        """Check if a match with the given ID exists in the database."""
        with self.lock:
            with contextlib.closing(self._create_connection()) as connection:
                cursor = connection.cursor()
                cursor.execute(
                    """SELECT EXISTS(SELECT 1 FROM matches WHERE matchId = ?)""",
                    (matchId,),
                )
                return cursor.fetchone()[0]
            
    def insert_match_odds(self, match_odds: List[tuple[str, float, float, float, str]]):
        """Stores match odds in the database."""
        values = []
        for odds in match_odds:
            values.append(
                [
                    odds[0],
                    odds[1],
                    odds[2],
                    odds[3],
                    odds[4]
                ]
            )

        with self.lock:
            with contextlib.closing(self._create_connection()) as connection:
                cursor = connection.cursor()
                cursor.executemany(
                    """
                        INSERT OR IGNORE INTO MatchOdds (matchId, homeTeamOdds, awayTeamOdds, drawOdds, lastUpdated) 
                        VALUES (?, ?, ?, ?, ?)
                    """,
                    values,
                )
                connection.commit()
    
    def delete_match_odds(self):
        """Deletes all match odds from the database."""
        with self.lock:
            with contextlib.closing(self._create_connection()) as connection:
                cursor = connection.cursor()
                cursor.executemany(
                    """
                        DELETE FROM MatchOdds
                    """,
                )
                connection.commit()

    def check_match_odds(self, matchId: str) -> bool:
        """Check if match odds with the given ID exists in the database."""
        with self.lock:
            with contextlib.closing(self._create_connection()) as connection:
                cursor = connection.cursor()
                cursor.execute(
                    """SELECT EXISTS(SELECT 1 FROM MatchOdds WHERE matchId = ?)""",
                    (matchId,),
                )
                return cursor.fetchone()[0]

    def get_match_odds(self, matchId: str = None):
        """Gets all the match odds for the provided matchId."""
        with self.lock:
            with contextlib.closing(self._create_connection()) as connection:
                cursor = connection.cursor()
                if matchId:
                    cursor.execute(
                        """
                        SELECT * 
                        FROM MatchOdds
                        WHERE matchId = ?
                        ORDER BY lastUpdated ASC
                        """,
                        (matchId,)
                    )
                else:
                    cursor.execute(
                        """
                        SELECT * 
                        FROM MatchOdds
                        ORDER BY lastUpdated ASC
                        """,
                    )

                results = cursor.fetchall()
                if not results:
                    return []
                
                return results

    def get_matches_to_predict(self, batchsize: Optional[int] = None) -> List[Match]:
        """Gets batchsize number of matches ready to be predicted."""
        with self.lock:
            with contextlib.closing(self._create_connection()) as connection:

                # Calculate the current timestamp
                current_timestamp = int(time.time())
                # Calculate the lower bound timestamp (earliest match date allowed for predictions)
                lower_bound_timestamp = (
                    current_timestamp + MIN_PREDICTION_TIME_THRESHOLD
                )
                # Calculate the upper bound timestamp (latest match date allowed for predictions)
                upper_bound_timestamp = (
                    current_timestamp + MAX_PREDICTION_DAYS_THRESHOLD * 24 * 3600
                )
                # Convert timestamps to strings in 'YYYY-MM-DD HH:MM:SS' format
                lower_bound_str = dt.datetime.utcfromtimestamp(
                    lower_bound_timestamp
                ).strftime("%Y-%m-%d %H:%M:%S")
                upper_bound_str = dt.datetime.utcfromtimestamp(
                    upper_bound_timestamp
                ).strftime("%Y-%m-%d %H:%M:%S")

                cursor = connection.cursor()
                query = """
                    SELECT * 
                    FROM Matches
                    WHERE isComplete = 0
                    AND matchDate BETWEEN ? AND ?
                    ORDER BY RANDOM()
                    """
                if batchsize:
                    query += "LIMIT ?"
                    cursor.execute(query, (lower_bound_str, upper_bound_str, batchsize))
                else:
                    cursor.execute(query, (lower_bound_str, upper_bound_str))
                
                results = cursor.fetchall()
                if not results:
                    return []

                # Convert the raw database results into Pydantic models
                matches = [
                    Match(
                        **dict(zip([column[0] for column in cursor.description], row))
                    )
                    for row in results
                ]
                return matches
            
    def update_match_prediction_request(self, matchId: str, request_time: str):
        """Updates a match prediction request with the status of the request_time."""
        with self.lock:
            with contextlib.closing(self._create_connection()) as connection:
                now_str = dt.datetime.now(dt.timezone.utc).strftime("%Y-%m-%d %H:%M:%S")

                cursor = connection.cursor()
                cursor.execute(
                    f"""
                    INSERT INTO MatchPredictionRequests (matchId, {request_time}, lastUpdated)
                    VALUES (?, TRUE, ?)
                    ON CONFLICT(matchId) DO UPDATE SET
                    {request_time} = TRUE,
                    lastUpdated = ?
                    """,
                    (matchId, now_str, now_str)
                )
                connection.commit()

    def get_match_prediction_requests(self, matchId: Optional[str] = None) -> Dict[str, Dict[str, bool]]:
        """Gets all match prediction requests or a specific match prediction request."""
        with self.lock:
            with contextlib.closing(self._create_connection()) as connection:
                cursor = connection.cursor()
                if matchId:
                    cursor.execute(
                        """
                        SELECT mpr.matchId, mpr.prediction_48_hour, mpr.prediction_12_hour, mpr.prediction_4_hour, mpr.prediction_10_min
                        FROM MatchPredictionRequests mpr
                        WHERE mpr.matchId = ?
                        """,
                        (matchId,)
                    )
                    row = cursor.fetchone()
                    if row:
                        return {row[0]: {
                            '48_hour': bool(row[1]),
                            '12_hour': bool(row[2]),
                            '4_hour': bool(row[3]),
                            '10_min': bool(row[4])
                        }}
                    else:
                        return {}
                else:
                    cursor.execute(
                        """
                        SELECT mpr.matchId, mpr.prediction_48_hour, mpr.prediction_12_hour, mpr.prediction_4_hour, mpr.prediction_10_min
                        FROM MatchPredictionRequests mpr
                        """
                    )
                    return {row[0]: {
                        '48_hour': bool(row[1]),
                        '12_hour': bool(row[2]),
                        '4_hour': bool(row[3]),
                        '10_min': bool(row[4])
                    } for row in cursor.fetchall()}
                
    def delete_match_prediction_requests(self):
        """Deletes a match prediction requests from matches that are older than 1 day."""
        with self.lock:
            with contextlib.closing(self._create_connection()) as connection:
                cursor = connection.cursor()
                cursor.execute(
                    """
                    DELETE FROM MatchPredictionRequests
                    WHERE matchId IN (
                        SELECT mpr.matchId
                        FROM MatchPredictionRequests mpr
                        JOIN matches m ON mpr.matchId = m.matchId
                        WHERE datetime(m.matchDate) < datetime('now', '-1 day')
                    )
                    """
                )
                connection.commit()

    def insert_match_predictions(self, predictions: List[GetMatchPrediction]):
        """Stores unscored predictions returned from miners."""
        values = []
        for prediction in predictions:
            now_str = dt.datetime.now(dt.timezone.utc).strftime("%Y-%m-%d %H:%M:%S")

            if IS_DEV:
                random_uid = random.randint(
                    1, 16
                )  # Generate a random integer between 1 and 16

            # Parse every MatchPrediction into a list of values to insert.
            values.append(
                [
                    prediction.match_prediction.minerId if not IS_DEV else random_uid,
                    (
                        prediction.match_prediction.hotkey
                        if not IS_DEV
                        else f"DEV_{str(random_uid)}"
                    ),
                    prediction.match_prediction.matchId,
                    prediction.match_prediction.matchDate,
                    prediction.match_prediction.sport,
                    prediction.match_prediction.league,
                    prediction.match_prediction.homeTeamName,
                    prediction.match_prediction.awayTeamName,
                    prediction.match_prediction.homeTeamScore,
                    prediction.match_prediction.awayTeamScore,
                    prediction.match_prediction.probabilityChoice,
                    prediction.match_prediction.probability,
                    prediction.match_prediction.predictionDate,
                    now_str,
                ]
            )

        with self.lock:
            with contextlib.closing(self._create_connection()) as connection:
                cursor = connection.cursor()
                cursor.executemany(
                    """
                        INSERT OR IGNORE INTO MatchPredictions (minerId, hotkey, matchId, matchDate, sport, league, homeTeamName, awayTeamName, homeTeamScore, awayTeamScore, probabilityChoice, probability, predictionDate, lastUpdated) 
                        VALUES (?, ?, ?, ?, ?, ?, ?, ?, ?, ?, ?, ?, ?, ?)
                    """,
                    values,
                )
                connection.commit()

<<<<<<< HEAD
    def delete_unscored_deregistered_match_predictions(self, active_miner_hotkeys: List[str]):
=======
    def delete_unscored_deregistered_match_predictions(self, miner_hotkeys: List[str], miner_uids: List[int]):
>>>>>>> 65e29e48
        """Deletes unscored predictions returned from miners that are no longer registered."""
        with self.lock:
            with contextlib.closing(self._create_connection()) as connection:
                cursor = connection.cursor()

                # Get the unique hotkeys and count of predictions to be deleted
                cursor.execute(
                    """
                    SELECT hotkey, COUNT(*) 
                    FROM MatchPredictions 
                    WHERE isScored = 0 AND hotkey NOT IN ({})
                    GROUP BY hotkey
<<<<<<< HEAD
                    """.format(",".join("?" * len(active_miner_hotkeys))),
                    list(active_miner_hotkeys),
=======
                    """.format(",".join("?" * len(miner_hotkeys))),
                    list(miner_hotkeys),
>>>>>>> 65e29e48
                )
                deletion_data = cursor.fetchall()
                
                if deletion_data:
                    hotkeys_to_delete = [row[0] for row in deletion_data]
                    counts_to_delete = [row[1] for row in deletion_data]
                    total_count_to_delete = sum(counts_to_delete)

                    # Delete the predictions that are not from registered hotkeys
                    cursor.execute(
                        "DELETE FROM MatchPredictions WHERE isScored = 0 AND hotkey NOT IN ({})".format(
<<<<<<< HEAD
                            ",".join("?" * len(active_miner_hotkeys))
                        ),
                        list(active_miner_hotkeys),
=======
                            ",".join("?" * len(miner_hotkeys))
                        ),
                        list(miner_hotkeys),
>>>>>>> 65e29e48
                    )
                    connection.commit()

                    # Log the details
                    bt.logging.info(f"Deleted a total of {total_count_to_delete} unscored predictions from {len(hotkeys_to_delete)} deregistered miners.")
                    bt.logging.info(f"Affected hotkeys and their prediction counts: {dict(zip(hotkeys_to_delete, counts_to_delete))}")
                else:
                    bt.logging.info("No unscored predictions from deregistered miners found for deletion.")

<<<<<<< HEAD
=======
                # Next, loop through active hotkeys and delete any rows with different uids
                values = []
                for miner_hotkey, miner_uid in zip(miner_hotkeys, miner_uids):
                    # Parse MatchPredictions into a list of values to check/delete
                    values.append([miner_hotkey, miner_uid])

                with self.lock:
                    with contextlib.closing(self._create_connection()) as connection:
                        cursor = connection.cursor()
                        cursor.executemany(
                            """DELETE FROM MatchPredictions WHERE isScored = 0 AND hotkey = ? AND minerId != ?""",
                            values,
                        )
                        connection.commit()

    def get_eligible_match_predictions_since(self, hoursAgo: int) -> Optional[List[MatchPredictionWithMatchData]]:
        """Gets all predictions that are eligible to be scored and have been made since hoursAgo hours ago."""
        with self.lock:
            with contextlib.closing(self._create_connection()) as connection:
                cursor = connection.cursor()

                # Calculate the current timestamp
                current_timestamp = int(time.time())
                # Calculate cutoff date timestamp
                prediction_cutoff_timestamp = current_timestamp - (
                    hoursAgo * 24 * 3600
                )
                # Convert timestamps to strings in 'YYYY-MM-DD HH:MM:SS' format
                prediction_cutoff_str = dt.datetime.utcfromtimestamp(
                    prediction_cutoff_timestamp
                ).strftime("%Y-%m-%d %H:%M:%S")

                cursor.execute(
                    """
                    SELECT 
                        mp.*,
                        m.homeTeamScore as actualHomeTeamScore, m.awayTeamScore as actualAwayTeamScore, m.winOdds,
                        CASE
                            WHEN mp.homeTeamScore > mp.awayTeamScore THEN mp.homeTeamName
                            WHEN mp.homeTeamScore < mp.awayTeamScore THEN mp.awayTeamName
                            ELSE 'Draw'
                        END AS predictedTeam,
                        CASE
                            WHEN m.homeTeamScore > m.awayTeamScore THEN m.homeTeamName
                            WHEN m.homeTeamScore < m.awayTeamScore THEN m.awayTeamName
                            ELSE 'Draw'
                        END AS actualTeam
                    FROM MatchPredictions mp
                    JOIN Matches m ON (m.matchId = mp.matchId)
                    WHERE mp.isScored = 0
                    AND m.isComplete = 1
                    AND mp.lastUpdated > ?
                    AND mp.homeTeamScore IS NOT NULL
                    AND mp.awayTeamScore IS NOT NULL
                    AND mp.winProbability IS NOT NULL
                    AND m.homeTeamScore IS NOT NULL
                    AND m.awayTeamScore IS NOT NULL
                    AND m.winOdds IS NOT NULL
                    ORDER BY mp.lastUpdated ASC
                    """,
                    [prediction_cutoff_str],
                )
                results = cursor.fetchall()
                if not results:
                    return []

                # Convert the raw database results into the new combined Pydantic model
                combined_predictions = []
                for row in results:
                    prediction_data = {
                        "predictionId": row[0],
                        "minerId": row[1],
                        "hotkey": row[2],
                        "matchId": row[3],
                        "matchDate": row[4],
                        "sport": row[5],
                        "league": row[6],
                        "homeTeamName": row[7],
                        "awayTeamName": row[8],
                        "homeTeamScore": row[9],
                        "awayTeamScore": row[10],
                        "winProbability": row[11],
                        "isScored": row[12],
                        # row[13] is scoredDate
                        "lastUpdated": row[14],
                    }
                    try:
                        combined_predictions.append(
                            MatchPredictionWithMatchData(
                                prediction=MatchPrediction(**prediction_data),
                                actualHomeTeamScore=row[15],
                                actualAwayTeamScore=row[16],
                                actualWinOdds=row[17],
                                predictedTeam=row[18],
                                actualTeam=row[19],
                            )
                        )
                    except ValidationError as e:
                        bt.logging.error(f"Validation error for row {row}: {e}")

                return combined_predictions
    
>>>>>>> 65e29e48
    def get_match_predictions_to_score(
        self, batchsize: int = 10, matchDateCutoff: int = SCORING_CUTOFF_IN_DAYS
    ) -> Optional[List[MatchPredictionWithMatchData]]:
        """Gets batchsize number of predictions that need to be scored and are eligible to be scored (the match is complete)"""
        with self.lock:
            with contextlib.closing(self._create_connection()) as connection:
                cursor = connection.cursor()

                # Calculate the current timestamp
                current_timestamp = int(time.time())
                # Calculate cutoff date timestamp
                match_cutoff_timestamp = current_timestamp - (
                    matchDateCutoff * 24 * 3600
                )
                # Convert timestamps to strings in 'YYYY-MM-DD HH:MM:SS' format
                match_cutoff_str = dt.datetime.utcfromtimestamp(
                    match_cutoff_timestamp
                ).strftime("%Y-%m-%d %H:%M:%S")

                cursor.execute(
                    """
                    SELECT mp.*, m.homeTeamScore as actualHomeTeamScore, m.awayTeamScore as actualAwayTeamScore, m.homeTeamOdds, m.awayTeamOdds, COALESCE(m.drawOdds, 0) as drawOdds
                    FROM MatchPredictions mp
                    JOIN Matches m ON (m.matchId = mp.matchId)
                    WHERE mp.isScored = 0
                    AND m.isComplete = 1
                    AND mp.matchDate > ?
                    AND mp.probabilityChoice IS NOT NULL
                    AND mp.probability IS NOT NULL
                    AND m.homeTeamScore IS NOT NULL
                    AND m.awayTeamScore IS NOT NULL
                    AND m.homeTeamOdds IS NOT NULL
                    AND m.awayTeamOdds IS NOT NULL
                    ORDER BY RANDOM()
                    LIMIT ?
                    """,
                    [match_cutoff_str, batchsize],
                )
                results = cursor.fetchall()
                if not results:
                    return []

                # Convert the raw database results into the new combined Pydantic model
                combined_predictions = []
                for row in results:
                    prediction_data = {
                        "predictionId": row[0],
                        "minerId": row[1],
                        "hotkey": row[2],
                        "matchId": row[3],
                        "matchDate": row[4],
                        "sport": row[5],
                        "league": row[6],
                        "homeTeamName": row[7],
                        "awayTeamName": row[8],
                        "homeTeamScore": row[9],
                        "awayTeamScore": row[10],
                        "isScored": row[11],
                        # row[12] is scoredDate
                        "lastUpdated": row[13],
                        "predictionDate": row[14],
                        "probabilityChoice": row[15],
                        "probability": row[16],
                        #"closingEdge": row[17],
                        #"isArchived": row[18]
                    }
                    try:
                        combined_predictions.append(
                            MatchPredictionWithMatchData(
                                prediction=MatchPrediction(**prediction_data),
                                actualHomeTeamScore=row[19],
                                actualAwayTeamScore=row[20],
                                homeTeamOdds=row[21],
                                awayTeamOdds=row[22],
                                drawOdds=row[23],
                            )
                        )
                    except ValidationError as e:
                        bt.logging.error(f"Validation error for row {row}: {e}")

                return combined_predictions

    def update_match_predictions(self, predictions: List[MatchPrediction]):
        """Updates predictions. Typically only used when marking predictions as being scored."""
        values = []
        for prediction in predictions:
            bt.logging.trace(
                f"{prediction.hotkey}: Marking prediction {str(prediction.predictionId)} as scored"
            )

            now_str = dt.datetime.now(dt.timezone.utc).strftime("%Y-%m-%d %H:%M:%S")

            # Parse MatchPredictions into a list of values to update, marking each as scored with a timestamp of now.
            values.append([prediction.closingEdge, 1, now_str, prediction.predictionId])

        with self.lock:
            with contextlib.closing(self._create_connection()) as connection:
                cursor = connection.cursor()
                cursor.executemany(
                    """UPDATE MatchPredictions SET closingEdge = ?, isScored = ?, scoredDate = ? WHERE predictionId = ?""",
                    values,
                )
                connection.commit()

    def archive_match_predictions(self, miner_hotkeys: List[str], miner_uids: List[int]):
        """Updates predictions with isArchived 1. Typically only used when marking predictions achived after miner has been deregistered."""
        # Archive the predictions that are not from registered hotkeys
        bt.logging.trace(
            f"Archiving predictions for deregistered miners"
        )
        with self.lock:
            with contextlib.closing(self._create_connection()) as connection:
                cursor = connection.cursor()
                params = [1] + miner_hotkeys
                cursor.execute(
                    "UPDATE MatchPredictions SET isArchived = ? WHERE isScored = 1 AND hotkey NOT IN ({})".format(
                        ",".join("?" * len(miner_hotkeys))
                    ),
                    params,
                )
                connection.commit()

        # Next, loop through active hotkeys and mark any rows with different uids as archived
        values = []
        for miner_hotkey, miner_uid in zip(miner_hotkeys, miner_uids):
            # Parse MatchPredictions into a list of values to update
            values.append([1, miner_hotkey, miner_uid])

        with self.lock:
            with contextlib.closing(self._create_connection()) as connection:
                cursor = connection.cursor()
                cursor.executemany(
                    """UPDATE MatchPredictions SET isArchived = ? WHERE isScored = 1 AND hotkey = ? AND minerId != ?""",
                    values,
                )
                connection.commit()

    def get_total_match_predictions_by_miner(self, miner_hotkey: str, miner_uid: int) -> int:
        """Gets the total number of predictions a miner has made since being registered. Must be scored and not archived."""
        with self.lock:
            with contextlib.closing(self._create_connection()) as connection:
                cursor = connection.cursor()
                cursor.execute(
                    "SELECT COUNT(*) FROM MatchPredictions WHERE hotkey = ? AND minerId = ? AND isScored = 1 AND isArchived = 0",
                    [miner_hotkey, miner_uid],
                )
                result = cursor.fetchone()
                if result is not None:
                    return result[0]
                else:
                    return 0
    
    def get_miner_match_predictions(
        self, miner_hotkey: str, miner_uid: int, league: League=None, scored: bool=False, batchSize: int=None
    ) -> Optional[List[MatchPredictionWithMatchData]]:
        """Gets a list of all predictions made by a miner. Include match data."""
        with self.lock:
            with contextlib.closing(self._create_connection()) as connection:
                cursor = connection.cursor()

                query = """
                    SELECT mp.*, m.homeTeamScore as actualHomeTeamScore, m.awayTeamScore as actualAwayTeamScore, m.homeTeamOdds, m.awayTeamOdds, COALESCE(m.drawOdds, 0) as drawOdds
                    FROM MatchPredictions mp
                    JOIN Matches m ON (m.matchId = mp.matchId)
                    WHERE mp.hotkey = ?
                    AND mp.minerId = ?
                    AND mp.isArchived = 0
                """

                params = [miner_hotkey, miner_uid]
                if league:
                    query += " AND mp.league = ? "
                    params.append(league.value)
                if scored:
                    query += " AND mp.isScored = 1 "
                    query += " AND mp.closingEdge IS NOT NULL "
                    query += " AND m.isComplete = 1 "
                    query += " AND m.homeTeamOdds IS NOT NULL"
                    query += " AND m.awayTeamOdds IS NOT NULL"
                else:
                    query += " AND mp.isScored = 0 "
                
                query += " ORDER BY mp.predictionDate DESC"
                
                if batchSize:
                    query += f" LIMIT {batchSize}"

                cursor.execute(
                    query,
                    params,
                )
                results = cursor.fetchall()
                if not results:
                    return []

                # Convert the raw database results into the new combined Pydantic model
                combined_predictions = []
                for row in results:
                    prediction_data = {
                        "predictionId": row[0],
                        "minerId": row[1],
                        "hotkey": row[2],
                        "matchId": row[3],
                        "matchDate": row[4],
                        "sport": row[5],
                        "league": row[6],
                        "homeTeamName": row[7],
                        "awayTeamName": row[8],
                        "homeTeamScore": row[9],
                        "awayTeamScore": row[10],
                        "isScored": row[11],
                        "scoredDate": row[12],
                        "lastUpdated": row[13],
                        "predictionDate": row[14],
                        "probabilityChoice": row[15],
                        "probability": row[16],
                        "closingEdge": row[17],
                        "isArchived": row[18]
                    }
                    try:
                        combined_predictions.append(
                            MatchPredictionWithMatchData(
                                prediction=MatchPrediction(**prediction_data),
                                actualHomeTeamScore=row[19],
                                actualAwayTeamScore=row[20],
                                homeTeamOdds=row[21],
                                awayTeamOdds=row[22],
                                drawOdds=row[23],
                            )
                        )
                    except ValidationError as e:
                        bt.logging.error(f"Validation error for row {row}: {e}")
                
                return combined_predictions

    def read_miner_last_prediction(self, miner_hotkey: str) -> Optional[dt.datetime]:
        """Gets when a specific miner last returned a prediction."""
        with self.lock:
            with contextlib.closing(self._create_connection()) as connection:
                cursor = connection.cursor()
                cursor.execute(
                    "SELECT MAX(lastUpdated) FROM MatchPrediction WHERE hotkey = ?",
                    [miner_hotkey],
                )
                result = cursor.fetchone()
                if result is not None:
                    return result[0]
                else:
                    return None

    def delete_miner(self, hotkey: str):
        """Removes the predictions and miner information for the specified miner."""
        with self.lock:
            with contextlib.closing(self._create_connection()) as connection:
                cursor = connection.cursor()
                cursor.execute(
                    "DELETE FROM MatchPredictions WHERE hotkey = ?", [hotkey]
                )


# Use a timezone aware adapter for timestamp columns.
def tz_aware_timestamp_adapter(val):
    datepart, timepart = val.split(b" ")
    year, month, day = map(int, datepart.split(b"-"))

    if b"+" in timepart:
        timepart, tz_offset = timepart.rsplit(b"+", 1)
        if tz_offset == b"00:00":
            tzinfo = dt.timezone.utc
        else:
            hours, minutes = map(int, tz_offset.split(b":", 1))
            tzinfo = dt.timezone(dt.timedelta(hours=hours, minutes=minutes))
    elif b"-" in timepart:
        timepart, tz_offset = timepart.rsplit(b"-", 1)
        if tz_offset == b"00:00":
            tzinfo = dt.timezone.utc
        else:
            hours, minutes = map(int, tz_offset.split(b":", 1))
            tzinfo = dt.timezone(dt.timedelta(hours=-hours, minutes=-minutes))
    else:
        tzinfo = None

    timepart_full = timepart.split(b".")
    hours, minutes, seconds = map(int, timepart_full[0].split(b":"))

    if len(timepart_full) == 2:
        microseconds = int("{:0<6.6}".format(timepart_full[1].decode()))
    else:
        microseconds = 0

    val = dt.datetime(year, month, day, hours, minutes, seconds, microseconds, tzinfo)

    return val

# Global accessor function
def get_storage() -> SqliteValidatorStorage:
    return SqliteValidatorStorage.get_instance()
<|MERGE_RESOLUTION|>--- conflicted
+++ resolved
@@ -1,1046 +1,1029 @@
-import os
-import contextlib
-import datetime as dt
-import time
-import bittensor as bt
-import sqlite3
-import threading
-import random
-from pydantic import ValidationError
-from typing import Any, Dict, Optional, Set, Tuple, List
-from common.data import (
-    Sport,
-    Match,
-    Prediction,
-    MatchPrediction,
-    League,
-    MatchPredictionWithMatchData,
-)
-from common.protocol import GetMatchPrediction
-from common.constants import (
-    IS_DEV,
-    MIN_PREDICTION_TIME_THRESHOLD,
-    MAX_PREDICTION_DAYS_THRESHOLD,
-    SCORING_CUTOFF_IN_DAYS,
-)
-from storage.validator_storage import ValidatorStorage
-
-
-class SqliteValidatorStorage(ValidatorStorage):
-    _instance: Optional['SqliteValidatorStorage'] = None
-    _lock = threading.Lock()
-
-    @classmethod
-    def get_instance(cls) -> 'SqliteValidatorStorage':
-        with cls._lock:
-            if cls._instance is None:
-                cls._instance = cls()
-            return cls._instance
-
-    """Sqlite in-memory backed Validator Storage"""
-
-    LEAGUES_TABLE_CREATE = """CREATE TABLE IF NOT EXISTS Leagues (
-                            leagueId      VARCHAR(50)     PRIMARY KEY,
-                            leagueName    VARCHAR(50)     NOT NULL,
-                            sport         INTEGER         NOT NULL,
-                            isActive      INTEGER         DEFAULT 0,
-                            lastUpdated   TIMESTAMP(6)    NOT NULL
-                            )"""
-
-    MATCHES_TABLE_CREATE = """CREATE TABLE IF NOT EXISTS Matches (
-                            matchId         VARCHAR(50)     PRIMARY KEY,
-                            matchDate       TIMESTAMP(6)    NOT NULL,
-                            sport           INTEGER         NOT NULL,
-                            league          VARCHAR(50)     NOT NULL,
-                            homeTeamName    VARCHAR(30)     NOT NULL,
-                            awayTeamName    VARCHAR(30)     NOT NULL,
-                            homeTeamScore   INTEGER         NULL,
-                            awayTeamScore   INTEGER         NULL,
-                            isComplete      INTEGER         DEFAULT 0,
-                            lastUpdated     TIMESTAMP(6)    NOT NULL,
-                            homeTeamOdds    FLOAT           NULL,
-                            awayTeamOdds    FLOAT           NULL,
-                            drawOdds        FLOAT           NULL
-                            )"""
-    
-    MATCH_ODDS_CREATE = """CREATE TABLE IF NOT EXISTS MatchOdds (
-                            matchId         VARCHAR(50)     NOT NULL,
-                            homeTeamOdds    FLOAT           NULL,
-                            awayTeamOdds    FLOAT           NULL,
-                            drawOdds        FLOAT           NULL,
-                            lastUpdated     TIMESTAMP(6)    NOT NULL
-                            )"""
-    
-    MATCHPREDICTIONREQUESTS_TABLE_CREATE = """CREATE TABLE IF NOT EXISTS MatchPredictionRequests (
-                            matchId             VARCHAR(50) PRIMARY KEY,
-                            prediction_48_hour  BOOLEAN     DEFAULT FALSE,
-                            prediction_12_hour  BOOLEAN     DEFAULT FALSE,
-                            prediction_4_hour   BOOLEAN     DEFAULT FALSE,
-                            prediction_10_min   BOOLEAN     DEFAULT FALSE,
-                            lastUpdated         TIMESTAMP   NOT NULL
-                            )"""
-
-    MATCHPREDICTIONS_TABLE_CREATE = """CREATE TABLE IF NOT EXISTS MatchPredictions (
-                            predictionId        INTEGER         PRIMARY KEY,
-                            minerId             INTEGER         NOT NULL,
-                            hotkey              VARCHAR(64)     NOT NULL,
-                            matchId             VARCHAR(50)     NOT NULL,
-                            matchDate           TIMESTAMP(6)    NOT NULL,
-                            sport               INTEGER         NOT NULL,
-                            league              VARCHAR(50)     NOT NULL,
-                            homeTeamName        VARCHAR(30)     NOT NULL,
-                            awayTeamName        VARCHAR(30)     NOT NULL,
-                            homeTeamScore       INTEGER         NULL,
-                            awayTeamScore       INTEGER         NULL,
-                            isScored            INTEGER         DEFAULT 0,
-                            scoredDate          TIMESTAMP(6)    NULL,
-                            lastUpdated         TIMESTAMP(6)    NOT NULL,
-                            predictionDate      TIMESTAMP(6)    NOT NULL,
-                            probabilityChoice   VARCHAR(10)     NULL,
-                            probability         FLOAT           NULL,
-                            closingEdge         FLOAT           NULL,
-                            isArchived          INTEGER         DEFAULT 0
-                            )"""
-
-    def __init__(self):
-        self._initialized = False
-        self.continuous_connection_do_not_reuse: Optional[sqlite3.Connection] = None
-        self.lock = threading.RLock()
-
-    def initialize(self):
-        if self._initialized:
-            return
-        
-        with self._lock:
-            if self._initialized:
-                return
-            self._initialized = True
-    
-            sqlite3.register_converter("timestamp", tz_aware_timestamp_adapter)
-
-            self.continuous_connection_do_not_reuse = self._create_connection()
-
-            with contextlib.closing(self._create_connection()) as connection:
-                cursor = connection.cursor()
-
-                # Create the Matches table (if it does not already exist).
-                # cursor.execute(SqliteValidatorStorage.LEAGUES_TABLE_CREATE)
-
-                # Create the Matches table (if it does not already exist).
-                cursor.execute(SqliteValidatorStorage.MATCHES_TABLE_CREATE)
-
-                # Create the MatchOdds table (if it does not already exist).
-                cursor.execute(SqliteValidatorStorage.MATCH_ODDS_CREATE)
-
-                # Create the MatchPredictionRequests table (if it does not already exist).
-                cursor.execute(SqliteValidatorStorage.MATCHPREDICTIONREQUESTS_TABLE_CREATE)
-
-                # Create the MatchPredictions table (if it does not already exist).
-                cursor.execute(SqliteValidatorStorage.MATCHPREDICTIONS_TABLE_CREATE)
-
-                # Commit the changes and close the connection
-                connection.commit()
-
-                # Lock to avoid concurrency issues on interacting with the database.
-                self.lock = threading.RLock()
-
-            # Execute cleanup queries
-            self.cleanup()
-
-    def _create_connection(self):
-        # Create the database if it doesn't exist, defaulting to the local directory.
-        # Use PARSE_DECLTYPES to convert accessed values into the appropriate type.
-        connection = sqlite3.connect(
-            "SportsTensorEdge.db",
-            uri=True,
-            detect_types=sqlite3.PARSE_DECLTYPES,
-            timeout=120.0,
-        )
-        # Avoid using a row_factory that would allow parsing results by column name for performance.
-        # connection.row_factory = sqlite3.Row
-        connection.isolation_level = None
-        return connection
-    
-    def get_connection(self):
-        if not self._initialized:
-            raise RuntimeError("SqliteValidatorStorage has not been initialized")
-        return self.continuous_connection_do_not_reuse
-    
-    def cleanup(self):
-        """Cleanup the database."""
-        print("========================== Database status checks and cleanup ==========================")
-        with self.lock:
-            with contextlib.closing(self._create_connection()) as connection:
-                cursor = connection.cursor()
-                
-                db_size_bytes = os.path.getsize("SportsTensorEdge.db")
-                db_size_gb = db_size_bytes / (1024 ** 3)
-                db_size_mb = db_size_bytes / (1024 ** 2)
-                print(f"SportsTensorEdge.db size: {db_size_gb:.2f} GB ({db_size_mb:.2f} MB)")
-                
-                # Print the total number of rows in the MatchPredictions table
-                cursor.execute("SELECT COUNT(*) FROM MatchPredictions")
-                total_rows = cursor.fetchone()[0]
-                print(f"Total number of rows in MatchPredictions: {total_rows}")
-
-                # Print the total number of rows in the MatchPredictions table
-                cursor.execute(f"SELECT COUNT(*) FROM MatchPredictions WHERE isScored = 0 AND lastUpdated < DATETIME('now', '-{SCORING_CUTOFF_IN_DAYS} day')")
-                total_unscored_rows = cursor.fetchone()[0]
-                print(f"Total number of MatchPredictions {SCORING_CUTOFF_IN_DAYS}+ days old that haven't been scored: {total_unscored_rows}")
-                
-                try:
-                    # Execute cleanup queries
-                    if total_unscored_rows > 0:
-                        # Clean up old predictions that haven't been scored (for whatever reason) and never will be
-                        print(f"Deleting abandoned predictions older than {SCORING_CUTOFF_IN_DAYS} days...")
-                        cursor.execute(
-                            f"DELETE FROM MatchPredictions WHERE isScored = 0 AND lastUpdated < DATETIME('now', '-{SCORING_CUTOFF_IN_DAYS} day')"
-                        )
-                        connection.commit()
-
-                    # Run VACUUM to reclaim unused space
-                    #print("Running VACUUM to reclaim unused space...")
-                    #cursor.execute("VACUUM")
-                    
-                    # Check database integrity
-                    print("Checking database integrity...")
-                    cursor.execute("PRAGMA integrity_check")
-                    integrity_result = cursor.fetchone()[0]
-                    if integrity_result != "ok":
-                        print("*** ERROR: Database integrity check failed! Contact Sportstensor admin. ***")
-                    else:
-                        print("Database integrity check passed.")
-                
-                except Exception as e:
-                    print(f"An error occurred during cleanup: {e}")
-                    raise e
-        print("========================================================================================")
-
-    def insert_leagues(self, leagues: List[League]):
-        """Stores leagues associated with sports. Indicates which leagues are active to run predictions on."""
-        values = []
-        for league in leagues:
-            now_str = dt.datetime.now(dt.timezone.utc).strftime("%Y-%m-%d %H:%M:%S")
-            # Parse every League into a list of values to insert.
-            values.append(
-                [
-                    league.leagueId,
-                    league.leagueName,
-                    league.sport,
-                    league.isActive,
-                    now_str,
-                ]
-            )
-
-        with self.lock:
-            with contextlib.closing(self._create_connection()) as connection:
-                cursor = connection.cursor()
-                cursor.executemany(
-                    """INSERT OR IGNORE INTO Leagues (leagueId, leagueName, sport, isActive, lastUpdated) VALUES (?, ?, ?, ?, ?)""",
-                    values,
-                )
-                connection.commit()
-
-    def update_leagues(self, leagues: List[League]):
-        """Updates leagues. Mainly for activating or deactivating"""
-        values = []
-        for league in leagues:
-            now_str = dt.datetime.now(dt.timezone.utc).strftime("%Y-%m-%d %H:%M:%S")
-
-            # Parse Leagues into a list of values to update.
-            values.append(
-                [league.leagueName, league.isActive, now_str, league.leagueId]
-            )
-
-        with self.lock:
-            with contextlib.closing(self._create_connection()) as connection:
-                cursor = connection.cursor()
-                cursor.executemany(
-                    """UPDATE Leagues SET leagueName = ?, isActive = ?, lastUpdated = ? WHERE leagueId = ?""",
-                    values,
-                )
-                connection.commit()
-
-    def insert_matches(self, matches: List[Match]):
-        """Stores official matches to score predictions from miners on."""
-        values = []
-        for match in matches:
-            now_str = dt.datetime.now(dt.timezone.utc).strftime("%Y-%m-%d %H:%M:%S")
-
-            # Parse every Match into a list of values to insert.
-            values.append(
-                [
-                    match.matchId,
-                    match.matchDate,
-                    match.sport,
-                    match.league,
-                    match.homeTeamName,
-                    match.awayTeamName,
-                    match.homeTeamScore,
-                    match.awayTeamScore,
-                    match.homeTeamOdds,
-                    match.awayTeamOdds,
-                    match.drawOdds,
-                    match.isComplete,
-                    now_str,
-                ]
-            )
-
-        with self.lock:
-            with contextlib.closing(self._create_connection()) as connection:
-                cursor = connection.cursor()
-                cursor.executemany(
-                    """
-                        INSERT OR IGNORE INTO Matches (matchId, matchDate, sport, league, homeTeamName, awayTeamName, homeTeamScore, awayTeamScore, homeTeamOdds, awayTeamOdds, drawOdds, isComplete, lastUpdated) 
-                        VALUES (?, ?, ?, ?, ?, ?, ?, ?, ?, ?, ?, ?, ?)
-                    """,
-                    values,
-                )
-                connection.commit()
-
-    def update_matches(self, matches: List[Match]):
-        """Updates matches. Typically only used when updating final score."""
-        values = []
-        for match in matches:
-            now_str = dt.datetime.now(dt.timezone.utc).strftime("%Y-%m-%d %H:%M:%S")
-
-            # Parse Matches into a list of values to update.
-            values.append(
-                [
-                    match.homeTeamScore,
-                    match.awayTeamScore,
-                    match.homeTeamOdds,
-                    match.awayTeamOdds,
-                    match.drawOdds,
-                    match.isComplete,
-                    now_str,
-                    match.matchId,
-                ]
-            )
-
-        with self.lock:
-            with contextlib.closing(self._create_connection()) as connection:
-                cursor = connection.cursor()
-                cursor.executemany(
-                    """UPDATE Matches SET homeTeamScore = ?, awayTeamScore = ?, homeTeamOdds = ?, awayTeamOdds = ?, drawOdds = ?, isComplete = ?, lastUpdated = ? WHERE matchId = ?""",
-                    values,
-                )
-                connection.commit()
-
-    def check_match(self, matchId: str) -> Match:
-        """Check if a match with the given ID exists in the database."""
-        with self.lock:
-            with contextlib.closing(self._create_connection()) as connection:
-                cursor = connection.cursor()
-                cursor.execute(
-                    """SELECT EXISTS(SELECT 1 FROM matches WHERE matchId = ?)""",
-                    (matchId,),
-                )
-                return cursor.fetchone()[0]
-            
-    def insert_match_odds(self, match_odds: List[tuple[str, float, float, float, str]]):
-        """Stores match odds in the database."""
-        values = []
-        for odds in match_odds:
-            values.append(
-                [
-                    odds[0],
-                    odds[1],
-                    odds[2],
-                    odds[3],
-                    odds[4]
-                ]
-            )
-
-        with self.lock:
-            with contextlib.closing(self._create_connection()) as connection:
-                cursor = connection.cursor()
-                cursor.executemany(
-                    """
-                        INSERT OR IGNORE INTO MatchOdds (matchId, homeTeamOdds, awayTeamOdds, drawOdds, lastUpdated) 
-                        VALUES (?, ?, ?, ?, ?)
-                    """,
-                    values,
-                )
-                connection.commit()
-    
-    def delete_match_odds(self):
-        """Deletes all match odds from the database."""
-        with self.lock:
-            with contextlib.closing(self._create_connection()) as connection:
-                cursor = connection.cursor()
-                cursor.executemany(
-                    """
-                        DELETE FROM MatchOdds
-                    """,
-                )
-                connection.commit()
-
-    def check_match_odds(self, matchId: str) -> bool:
-        """Check if match odds with the given ID exists in the database."""
-        with self.lock:
-            with contextlib.closing(self._create_connection()) as connection:
-                cursor = connection.cursor()
-                cursor.execute(
-                    """SELECT EXISTS(SELECT 1 FROM MatchOdds WHERE matchId = ?)""",
-                    (matchId,),
-                )
-                return cursor.fetchone()[0]
-
-    def get_match_odds(self, matchId: str = None):
-        """Gets all the match odds for the provided matchId."""
-        with self.lock:
-            with contextlib.closing(self._create_connection()) as connection:
-                cursor = connection.cursor()
-                if matchId:
-                    cursor.execute(
-                        """
-                        SELECT * 
-                        FROM MatchOdds
-                        WHERE matchId = ?
-                        ORDER BY lastUpdated ASC
-                        """,
-                        (matchId,)
-                    )
-                else:
-                    cursor.execute(
-                        """
-                        SELECT * 
-                        FROM MatchOdds
-                        ORDER BY lastUpdated ASC
-                        """,
-                    )
-
-                results = cursor.fetchall()
-                if not results:
-                    return []
-                
-                return results
-
-    def get_matches_to_predict(self, batchsize: Optional[int] = None) -> List[Match]:
-        """Gets batchsize number of matches ready to be predicted."""
-        with self.lock:
-            with contextlib.closing(self._create_connection()) as connection:
-
-                # Calculate the current timestamp
-                current_timestamp = int(time.time())
-                # Calculate the lower bound timestamp (earliest match date allowed for predictions)
-                lower_bound_timestamp = (
-                    current_timestamp + MIN_PREDICTION_TIME_THRESHOLD
-                )
-                # Calculate the upper bound timestamp (latest match date allowed for predictions)
-                upper_bound_timestamp = (
-                    current_timestamp + MAX_PREDICTION_DAYS_THRESHOLD * 24 * 3600
-                )
-                # Convert timestamps to strings in 'YYYY-MM-DD HH:MM:SS' format
-                lower_bound_str = dt.datetime.utcfromtimestamp(
-                    lower_bound_timestamp
-                ).strftime("%Y-%m-%d %H:%M:%S")
-                upper_bound_str = dt.datetime.utcfromtimestamp(
-                    upper_bound_timestamp
-                ).strftime("%Y-%m-%d %H:%M:%S")
-
-                cursor = connection.cursor()
-                query = """
-                    SELECT * 
-                    FROM Matches
-                    WHERE isComplete = 0
-                    AND matchDate BETWEEN ? AND ?
-                    ORDER BY RANDOM()
-                    """
-                if batchsize:
-                    query += "LIMIT ?"
-                    cursor.execute(query, (lower_bound_str, upper_bound_str, batchsize))
-                else:
-                    cursor.execute(query, (lower_bound_str, upper_bound_str))
-                
-                results = cursor.fetchall()
-                if not results:
-                    return []
-
-                # Convert the raw database results into Pydantic models
-                matches = [
-                    Match(
-                        **dict(zip([column[0] for column in cursor.description], row))
-                    )
-                    for row in results
-                ]
-                return matches
-            
-    def update_match_prediction_request(self, matchId: str, request_time: str):
-        """Updates a match prediction request with the status of the request_time."""
-        with self.lock:
-            with contextlib.closing(self._create_connection()) as connection:
-                now_str = dt.datetime.now(dt.timezone.utc).strftime("%Y-%m-%d %H:%M:%S")
-
-                cursor = connection.cursor()
-                cursor.execute(
-                    f"""
-                    INSERT INTO MatchPredictionRequests (matchId, {request_time}, lastUpdated)
-                    VALUES (?, TRUE, ?)
-                    ON CONFLICT(matchId) DO UPDATE SET
-                    {request_time} = TRUE,
-                    lastUpdated = ?
-                    """,
-                    (matchId, now_str, now_str)
-                )
-                connection.commit()
-
-    def get_match_prediction_requests(self, matchId: Optional[str] = None) -> Dict[str, Dict[str, bool]]:
-        """Gets all match prediction requests or a specific match prediction request."""
-        with self.lock:
-            with contextlib.closing(self._create_connection()) as connection:
-                cursor = connection.cursor()
-                if matchId:
-                    cursor.execute(
-                        """
-                        SELECT mpr.matchId, mpr.prediction_48_hour, mpr.prediction_12_hour, mpr.prediction_4_hour, mpr.prediction_10_min
-                        FROM MatchPredictionRequests mpr
-                        WHERE mpr.matchId = ?
-                        """,
-                        (matchId,)
-                    )
-                    row = cursor.fetchone()
-                    if row:
-                        return {row[0]: {
-                            '48_hour': bool(row[1]),
-                            '12_hour': bool(row[2]),
-                            '4_hour': bool(row[3]),
-                            '10_min': bool(row[4])
-                        }}
-                    else:
-                        return {}
-                else:
-                    cursor.execute(
-                        """
-                        SELECT mpr.matchId, mpr.prediction_48_hour, mpr.prediction_12_hour, mpr.prediction_4_hour, mpr.prediction_10_min
-                        FROM MatchPredictionRequests mpr
-                        """
-                    )
-                    return {row[0]: {
-                        '48_hour': bool(row[1]),
-                        '12_hour': bool(row[2]),
-                        '4_hour': bool(row[3]),
-                        '10_min': bool(row[4])
-                    } for row in cursor.fetchall()}
-                
-    def delete_match_prediction_requests(self):
-        """Deletes a match prediction requests from matches that are older than 1 day."""
-        with self.lock:
-            with contextlib.closing(self._create_connection()) as connection:
-                cursor = connection.cursor()
-                cursor.execute(
-                    """
-                    DELETE FROM MatchPredictionRequests
-                    WHERE matchId IN (
-                        SELECT mpr.matchId
-                        FROM MatchPredictionRequests mpr
-                        JOIN matches m ON mpr.matchId = m.matchId
-                        WHERE datetime(m.matchDate) < datetime('now', '-1 day')
-                    )
-                    """
-                )
-                connection.commit()
-
-    def insert_match_predictions(self, predictions: List[GetMatchPrediction]):
-        """Stores unscored predictions returned from miners."""
-        values = []
-        for prediction in predictions:
-            now_str = dt.datetime.now(dt.timezone.utc).strftime("%Y-%m-%d %H:%M:%S")
-
-            if IS_DEV:
-                random_uid = random.randint(
-                    1, 16
-                )  # Generate a random integer between 1 and 16
-
-            # Parse every MatchPrediction into a list of values to insert.
-            values.append(
-                [
-                    prediction.match_prediction.minerId if not IS_DEV else random_uid,
-                    (
-                        prediction.match_prediction.hotkey
-                        if not IS_DEV
-                        else f"DEV_{str(random_uid)}"
-                    ),
-                    prediction.match_prediction.matchId,
-                    prediction.match_prediction.matchDate,
-                    prediction.match_prediction.sport,
-                    prediction.match_prediction.league,
-                    prediction.match_prediction.homeTeamName,
-                    prediction.match_prediction.awayTeamName,
-                    prediction.match_prediction.homeTeamScore,
-                    prediction.match_prediction.awayTeamScore,
-                    prediction.match_prediction.probabilityChoice,
-                    prediction.match_prediction.probability,
-                    prediction.match_prediction.predictionDate,
-                    now_str,
-                ]
-            )
-
-        with self.lock:
-            with contextlib.closing(self._create_connection()) as connection:
-                cursor = connection.cursor()
-                cursor.executemany(
-                    """
-                        INSERT OR IGNORE INTO MatchPredictions (minerId, hotkey, matchId, matchDate, sport, league, homeTeamName, awayTeamName, homeTeamScore, awayTeamScore, probabilityChoice, probability, predictionDate, lastUpdated) 
-                        VALUES (?, ?, ?, ?, ?, ?, ?, ?, ?, ?, ?, ?, ?, ?)
-                    """,
-                    values,
-                )
-                connection.commit()
-
-<<<<<<< HEAD
-    def delete_unscored_deregistered_match_predictions(self, active_miner_hotkeys: List[str]):
-=======
-    def delete_unscored_deregistered_match_predictions(self, miner_hotkeys: List[str], miner_uids: List[int]):
->>>>>>> 65e29e48
-        """Deletes unscored predictions returned from miners that are no longer registered."""
-        with self.lock:
-            with contextlib.closing(self._create_connection()) as connection:
-                cursor = connection.cursor()
-
-                # Get the unique hotkeys and count of predictions to be deleted
-                cursor.execute(
-                    """
-                    SELECT hotkey, COUNT(*) 
-                    FROM MatchPredictions 
-                    WHERE isScored = 0 AND hotkey NOT IN ({})
-                    GROUP BY hotkey
-<<<<<<< HEAD
-                    """.format(",".join("?" * len(active_miner_hotkeys))),
-                    list(active_miner_hotkeys),
-=======
-                    """.format(",".join("?" * len(miner_hotkeys))),
-                    list(miner_hotkeys),
->>>>>>> 65e29e48
-                )
-                deletion_data = cursor.fetchall()
-                
-                if deletion_data:
-                    hotkeys_to_delete = [row[0] for row in deletion_data]
-                    counts_to_delete = [row[1] for row in deletion_data]
-                    total_count_to_delete = sum(counts_to_delete)
-
-                    # Delete the predictions that are not from registered hotkeys
-                    cursor.execute(
-                        "DELETE FROM MatchPredictions WHERE isScored = 0 AND hotkey NOT IN ({})".format(
-<<<<<<< HEAD
-                            ",".join("?" * len(active_miner_hotkeys))
-                        ),
-                        list(active_miner_hotkeys),
-=======
-                            ",".join("?" * len(miner_hotkeys))
-                        ),
-                        list(miner_hotkeys),
->>>>>>> 65e29e48
-                    )
-                    connection.commit()
-
-                    # Log the details
-                    bt.logging.info(f"Deleted a total of {total_count_to_delete} unscored predictions from {len(hotkeys_to_delete)} deregistered miners.")
-                    bt.logging.info(f"Affected hotkeys and their prediction counts: {dict(zip(hotkeys_to_delete, counts_to_delete))}")
-                else:
-                    bt.logging.info("No unscored predictions from deregistered miners found for deletion.")
-
-<<<<<<< HEAD
-=======
-                # Next, loop through active hotkeys and delete any rows with different uids
-                values = []
-                for miner_hotkey, miner_uid in zip(miner_hotkeys, miner_uids):
-                    # Parse MatchPredictions into a list of values to check/delete
-                    values.append([miner_hotkey, miner_uid])
-
-                with self.lock:
-                    with contextlib.closing(self._create_connection()) as connection:
-                        cursor = connection.cursor()
-                        cursor.executemany(
-                            """DELETE FROM MatchPredictions WHERE isScored = 0 AND hotkey = ? AND minerId != ?""",
-                            values,
-                        )
-                        connection.commit()
-
-    def get_eligible_match_predictions_since(self, hoursAgo: int) -> Optional[List[MatchPredictionWithMatchData]]:
-        """Gets all predictions that are eligible to be scored and have been made since hoursAgo hours ago."""
-        with self.lock:
-            with contextlib.closing(self._create_connection()) as connection:
-                cursor = connection.cursor()
-
-                # Calculate the current timestamp
-                current_timestamp = int(time.time())
-                # Calculate cutoff date timestamp
-                prediction_cutoff_timestamp = current_timestamp - (
-                    hoursAgo * 24 * 3600
-                )
-                # Convert timestamps to strings in 'YYYY-MM-DD HH:MM:SS' format
-                prediction_cutoff_str = dt.datetime.utcfromtimestamp(
-                    prediction_cutoff_timestamp
-                ).strftime("%Y-%m-%d %H:%M:%S")
-
-                cursor.execute(
-                    """
-                    SELECT 
-                        mp.*,
-                        m.homeTeamScore as actualHomeTeamScore, m.awayTeamScore as actualAwayTeamScore, m.winOdds,
-                        CASE
-                            WHEN mp.homeTeamScore > mp.awayTeamScore THEN mp.homeTeamName
-                            WHEN mp.homeTeamScore < mp.awayTeamScore THEN mp.awayTeamName
-                            ELSE 'Draw'
-                        END AS predictedTeam,
-                        CASE
-                            WHEN m.homeTeamScore > m.awayTeamScore THEN m.homeTeamName
-                            WHEN m.homeTeamScore < m.awayTeamScore THEN m.awayTeamName
-                            ELSE 'Draw'
-                        END AS actualTeam
-                    FROM MatchPredictions mp
-                    JOIN Matches m ON (m.matchId = mp.matchId)
-                    WHERE mp.isScored = 0
-                    AND m.isComplete = 1
-                    AND mp.lastUpdated > ?
-                    AND mp.homeTeamScore IS NOT NULL
-                    AND mp.awayTeamScore IS NOT NULL
-                    AND mp.winProbability IS NOT NULL
-                    AND m.homeTeamScore IS NOT NULL
-                    AND m.awayTeamScore IS NOT NULL
-                    AND m.winOdds IS NOT NULL
-                    ORDER BY mp.lastUpdated ASC
-                    """,
-                    [prediction_cutoff_str],
-                )
-                results = cursor.fetchall()
-                if not results:
-                    return []
-
-                # Convert the raw database results into the new combined Pydantic model
-                combined_predictions = []
-                for row in results:
-                    prediction_data = {
-                        "predictionId": row[0],
-                        "minerId": row[1],
-                        "hotkey": row[2],
-                        "matchId": row[3],
-                        "matchDate": row[4],
-                        "sport": row[5],
-                        "league": row[6],
-                        "homeTeamName": row[7],
-                        "awayTeamName": row[8],
-                        "homeTeamScore": row[9],
-                        "awayTeamScore": row[10],
-                        "winProbability": row[11],
-                        "isScored": row[12],
-                        # row[13] is scoredDate
-                        "lastUpdated": row[14],
-                    }
-                    try:
-                        combined_predictions.append(
-                            MatchPredictionWithMatchData(
-                                prediction=MatchPrediction(**prediction_data),
-                                actualHomeTeamScore=row[15],
-                                actualAwayTeamScore=row[16],
-                                actualWinOdds=row[17],
-                                predictedTeam=row[18],
-                                actualTeam=row[19],
-                            )
-                        )
-                    except ValidationError as e:
-                        bt.logging.error(f"Validation error for row {row}: {e}")
-
-                return combined_predictions
-    
->>>>>>> 65e29e48
-    def get_match_predictions_to_score(
-        self, batchsize: int = 10, matchDateCutoff: int = SCORING_CUTOFF_IN_DAYS
-    ) -> Optional[List[MatchPredictionWithMatchData]]:
-        """Gets batchsize number of predictions that need to be scored and are eligible to be scored (the match is complete)"""
-        with self.lock:
-            with contextlib.closing(self._create_connection()) as connection:
-                cursor = connection.cursor()
-
-                # Calculate the current timestamp
-                current_timestamp = int(time.time())
-                # Calculate cutoff date timestamp
-                match_cutoff_timestamp = current_timestamp - (
-                    matchDateCutoff * 24 * 3600
-                )
-                # Convert timestamps to strings in 'YYYY-MM-DD HH:MM:SS' format
-                match_cutoff_str = dt.datetime.utcfromtimestamp(
-                    match_cutoff_timestamp
-                ).strftime("%Y-%m-%d %H:%M:%S")
-
-                cursor.execute(
-                    """
-                    SELECT mp.*, m.homeTeamScore as actualHomeTeamScore, m.awayTeamScore as actualAwayTeamScore, m.homeTeamOdds, m.awayTeamOdds, COALESCE(m.drawOdds, 0) as drawOdds
-                    FROM MatchPredictions mp
-                    JOIN Matches m ON (m.matchId = mp.matchId)
-                    WHERE mp.isScored = 0
-                    AND m.isComplete = 1
-                    AND mp.matchDate > ?
-                    AND mp.probabilityChoice IS NOT NULL
-                    AND mp.probability IS NOT NULL
-                    AND m.homeTeamScore IS NOT NULL
-                    AND m.awayTeamScore IS NOT NULL
-                    AND m.homeTeamOdds IS NOT NULL
-                    AND m.awayTeamOdds IS NOT NULL
-                    ORDER BY RANDOM()
-                    LIMIT ?
-                    """,
-                    [match_cutoff_str, batchsize],
-                )
-                results = cursor.fetchall()
-                if not results:
-                    return []
-
-                # Convert the raw database results into the new combined Pydantic model
-                combined_predictions = []
-                for row in results:
-                    prediction_data = {
-                        "predictionId": row[0],
-                        "minerId": row[1],
-                        "hotkey": row[2],
-                        "matchId": row[3],
-                        "matchDate": row[4],
-                        "sport": row[5],
-                        "league": row[6],
-                        "homeTeamName": row[7],
-                        "awayTeamName": row[8],
-                        "homeTeamScore": row[9],
-                        "awayTeamScore": row[10],
-                        "isScored": row[11],
-                        # row[12] is scoredDate
-                        "lastUpdated": row[13],
-                        "predictionDate": row[14],
-                        "probabilityChoice": row[15],
-                        "probability": row[16],
-                        #"closingEdge": row[17],
-                        #"isArchived": row[18]
-                    }
-                    try:
-                        combined_predictions.append(
-                            MatchPredictionWithMatchData(
-                                prediction=MatchPrediction(**prediction_data),
-                                actualHomeTeamScore=row[19],
-                                actualAwayTeamScore=row[20],
-                                homeTeamOdds=row[21],
-                                awayTeamOdds=row[22],
-                                drawOdds=row[23],
-                            )
-                        )
-                    except ValidationError as e:
-                        bt.logging.error(f"Validation error for row {row}: {e}")
-
-                return combined_predictions
-
-    def update_match_predictions(self, predictions: List[MatchPrediction]):
-        """Updates predictions. Typically only used when marking predictions as being scored."""
-        values = []
-        for prediction in predictions:
-            bt.logging.trace(
-                f"{prediction.hotkey}: Marking prediction {str(prediction.predictionId)} as scored"
-            )
-
-            now_str = dt.datetime.now(dt.timezone.utc).strftime("%Y-%m-%d %H:%M:%S")
-
-            # Parse MatchPredictions into a list of values to update, marking each as scored with a timestamp of now.
-            values.append([prediction.closingEdge, 1, now_str, prediction.predictionId])
-
-        with self.lock:
-            with contextlib.closing(self._create_connection()) as connection:
-                cursor = connection.cursor()
-                cursor.executemany(
-                    """UPDATE MatchPredictions SET closingEdge = ?, isScored = ?, scoredDate = ? WHERE predictionId = ?""",
-                    values,
-                )
-                connection.commit()
-
-    def archive_match_predictions(self, miner_hotkeys: List[str], miner_uids: List[int]):
-        """Updates predictions with isArchived 1. Typically only used when marking predictions achived after miner has been deregistered."""
-        # Archive the predictions that are not from registered hotkeys
-        bt.logging.trace(
-            f"Archiving predictions for deregistered miners"
-        )
-        with self.lock:
-            with contextlib.closing(self._create_connection()) as connection:
-                cursor = connection.cursor()
-                params = [1] + miner_hotkeys
-                cursor.execute(
-                    "UPDATE MatchPredictions SET isArchived = ? WHERE isScored = 1 AND hotkey NOT IN ({})".format(
-                        ",".join("?" * len(miner_hotkeys))
-                    ),
-                    params,
-                )
-                connection.commit()
-
-        # Next, loop through active hotkeys and mark any rows with different uids as archived
-        values = []
-        for miner_hotkey, miner_uid in zip(miner_hotkeys, miner_uids):
-            # Parse MatchPredictions into a list of values to update
-            values.append([1, miner_hotkey, miner_uid])
-
-        with self.lock:
-            with contextlib.closing(self._create_connection()) as connection:
-                cursor = connection.cursor()
-                cursor.executemany(
-                    """UPDATE MatchPredictions SET isArchived = ? WHERE isScored = 1 AND hotkey = ? AND minerId != ?""",
-                    values,
-                )
-                connection.commit()
-
-    def get_total_match_predictions_by_miner(self, miner_hotkey: str, miner_uid: int) -> int:
-        """Gets the total number of predictions a miner has made since being registered. Must be scored and not archived."""
-        with self.lock:
-            with contextlib.closing(self._create_connection()) as connection:
-                cursor = connection.cursor()
-                cursor.execute(
-                    "SELECT COUNT(*) FROM MatchPredictions WHERE hotkey = ? AND minerId = ? AND isScored = 1 AND isArchived = 0",
-                    [miner_hotkey, miner_uid],
-                )
-                result = cursor.fetchone()
-                if result is not None:
-                    return result[0]
-                else:
-                    return 0
-    
-    def get_miner_match_predictions(
-        self, miner_hotkey: str, miner_uid: int, league: League=None, scored: bool=False, batchSize: int=None
-    ) -> Optional[List[MatchPredictionWithMatchData]]:
-        """Gets a list of all predictions made by a miner. Include match data."""
-        with self.lock:
-            with contextlib.closing(self._create_connection()) as connection:
-                cursor = connection.cursor()
-
-                query = """
-                    SELECT mp.*, m.homeTeamScore as actualHomeTeamScore, m.awayTeamScore as actualAwayTeamScore, m.homeTeamOdds, m.awayTeamOdds, COALESCE(m.drawOdds, 0) as drawOdds
-                    FROM MatchPredictions mp
-                    JOIN Matches m ON (m.matchId = mp.matchId)
-                    WHERE mp.hotkey = ?
-                    AND mp.minerId = ?
-                    AND mp.isArchived = 0
-                """
-
-                params = [miner_hotkey, miner_uid]
-                if league:
-                    query += " AND mp.league = ? "
-                    params.append(league.value)
-                if scored:
-                    query += " AND mp.isScored = 1 "
-                    query += " AND mp.closingEdge IS NOT NULL "
-                    query += " AND m.isComplete = 1 "
-                    query += " AND m.homeTeamOdds IS NOT NULL"
-                    query += " AND m.awayTeamOdds IS NOT NULL"
-                else:
-                    query += " AND mp.isScored = 0 "
-                
-                query += " ORDER BY mp.predictionDate DESC"
-                
-                if batchSize:
-                    query += f" LIMIT {batchSize}"
-
-                cursor.execute(
-                    query,
-                    params,
-                )
-                results = cursor.fetchall()
-                if not results:
-                    return []
-
-                # Convert the raw database results into the new combined Pydantic model
-                combined_predictions = []
-                for row in results:
-                    prediction_data = {
-                        "predictionId": row[0],
-                        "minerId": row[1],
-                        "hotkey": row[2],
-                        "matchId": row[3],
-                        "matchDate": row[4],
-                        "sport": row[5],
-                        "league": row[6],
-                        "homeTeamName": row[7],
-                        "awayTeamName": row[8],
-                        "homeTeamScore": row[9],
-                        "awayTeamScore": row[10],
-                        "isScored": row[11],
-                        "scoredDate": row[12],
-                        "lastUpdated": row[13],
-                        "predictionDate": row[14],
-                        "probabilityChoice": row[15],
-                        "probability": row[16],
-                        "closingEdge": row[17],
-                        "isArchived": row[18]
-                    }
-                    try:
-                        combined_predictions.append(
-                            MatchPredictionWithMatchData(
-                                prediction=MatchPrediction(**prediction_data),
-                                actualHomeTeamScore=row[19],
-                                actualAwayTeamScore=row[20],
-                                homeTeamOdds=row[21],
-                                awayTeamOdds=row[22],
-                                drawOdds=row[23],
-                            )
-                        )
-                    except ValidationError as e:
-                        bt.logging.error(f"Validation error for row {row}: {e}")
-                
-                return combined_predictions
-
-    def read_miner_last_prediction(self, miner_hotkey: str) -> Optional[dt.datetime]:
-        """Gets when a specific miner last returned a prediction."""
-        with self.lock:
-            with contextlib.closing(self._create_connection()) as connection:
-                cursor = connection.cursor()
-                cursor.execute(
-                    "SELECT MAX(lastUpdated) FROM MatchPrediction WHERE hotkey = ?",
-                    [miner_hotkey],
-                )
-                result = cursor.fetchone()
-                if result is not None:
-                    return result[0]
-                else:
-                    return None
-
-    def delete_miner(self, hotkey: str):
-        """Removes the predictions and miner information for the specified miner."""
-        with self.lock:
-            with contextlib.closing(self._create_connection()) as connection:
-                cursor = connection.cursor()
-                cursor.execute(
-                    "DELETE FROM MatchPredictions WHERE hotkey = ?", [hotkey]
-                )
-
-
-# Use a timezone aware adapter for timestamp columns.
-def tz_aware_timestamp_adapter(val):
-    datepart, timepart = val.split(b" ")
-    year, month, day = map(int, datepart.split(b"-"))
-
-    if b"+" in timepart:
-        timepart, tz_offset = timepart.rsplit(b"+", 1)
-        if tz_offset == b"00:00":
-            tzinfo = dt.timezone.utc
-        else:
-            hours, minutes = map(int, tz_offset.split(b":", 1))
-            tzinfo = dt.timezone(dt.timedelta(hours=hours, minutes=minutes))
-    elif b"-" in timepart:
-        timepart, tz_offset = timepart.rsplit(b"-", 1)
-        if tz_offset == b"00:00":
-            tzinfo = dt.timezone.utc
-        else:
-            hours, minutes = map(int, tz_offset.split(b":", 1))
-            tzinfo = dt.timezone(dt.timedelta(hours=-hours, minutes=-minutes))
-    else:
-        tzinfo = None
-
-    timepart_full = timepart.split(b".")
-    hours, minutes, seconds = map(int, timepart_full[0].split(b":"))
-
-    if len(timepart_full) == 2:
-        microseconds = int("{:0<6.6}".format(timepart_full[1].decode()))
-    else:
-        microseconds = 0
-
-    val = dt.datetime(year, month, day, hours, minutes, seconds, microseconds, tzinfo)
-
-    return val
-
-# Global accessor function
-def get_storage() -> SqliteValidatorStorage:
-    return SqliteValidatorStorage.get_instance()
+import os
+import contextlib
+import datetime as dt
+import time
+import bittensor as bt
+import sqlite3
+import threading
+import random
+from pydantic import ValidationError
+from typing import Any, Dict, Optional, Set, Tuple, List
+from common.data import (
+    Sport,
+    Match,
+    Prediction,
+    MatchPrediction,
+    League,
+    MatchPredictionWithMatchData,
+)
+from common.protocol import GetMatchPrediction
+from common.constants import (
+    IS_DEV,
+    MIN_PREDICTION_TIME_THRESHOLD,
+    MAX_PREDICTION_DAYS_THRESHOLD,
+    SCORING_CUTOFF_IN_DAYS,
+)
+from storage.validator_storage import ValidatorStorage
+
+
+class SqliteValidatorStorage(ValidatorStorage):
+    _instance: Optional['SqliteValidatorStorage'] = None
+    _lock = threading.Lock()
+
+    @classmethod
+    def get_instance(cls) -> 'SqliteValidatorStorage':
+        with cls._lock:
+            if cls._instance is None:
+                cls._instance = cls()
+            return cls._instance
+
+    """Sqlite in-memory backed Validator Storage"""
+
+    LEAGUES_TABLE_CREATE = """CREATE TABLE IF NOT EXISTS Leagues (
+                            leagueId      VARCHAR(50)     PRIMARY KEY,
+                            leagueName    VARCHAR(50)     NOT NULL,
+                            sport         INTEGER         NOT NULL,
+                            isActive      INTEGER         DEFAULT 0,
+                            lastUpdated   TIMESTAMP(6)    NOT NULL
+                            )"""
+
+    MATCHES_TABLE_CREATE = """CREATE TABLE IF NOT EXISTS Matches (
+                            matchId         VARCHAR(50)     PRIMARY KEY,
+                            matchDate       TIMESTAMP(6)    NOT NULL,
+                            sport           INTEGER         NOT NULL,
+                            league          VARCHAR(50)     NOT NULL,
+                            homeTeamName    VARCHAR(30)     NOT NULL,
+                            awayTeamName    VARCHAR(30)     NOT NULL,
+                            homeTeamScore   INTEGER         NULL,
+                            awayTeamScore   INTEGER         NULL,
+                            isComplete      INTEGER         DEFAULT 0,
+                            lastUpdated     TIMESTAMP(6)    NOT NULL,
+                            homeTeamOdds    FLOAT           NULL,
+                            awayTeamOdds    FLOAT           NULL,
+                            drawOdds        FLOAT           NULL
+                            )"""
+    
+    MATCH_ODDS_CREATE = """CREATE TABLE IF NOT EXISTS MatchOdds (
+                            matchId         VARCHAR(50)     NOT NULL,
+                            homeTeamOdds    FLOAT           NULL,
+                            awayTeamOdds    FLOAT           NULL,
+                            drawOdds        FLOAT           NULL,
+                            lastUpdated     TIMESTAMP(6)    NOT NULL
+                            )"""
+    
+    MATCHPREDICTIONREQUESTS_TABLE_CREATE = """CREATE TABLE IF NOT EXISTS MatchPredictionRequests (
+                            matchId             VARCHAR(50) PRIMARY KEY,
+                            prediction_48_hour  BOOLEAN     DEFAULT FALSE,
+                            prediction_12_hour  BOOLEAN     DEFAULT FALSE,
+                            prediction_4_hour   BOOLEAN     DEFAULT FALSE,
+                            prediction_10_min   BOOLEAN     DEFAULT FALSE,
+                            lastUpdated         TIMESTAMP   NOT NULL
+                            )"""
+
+    MATCHPREDICTIONS_TABLE_CREATE = """CREATE TABLE IF NOT EXISTS MatchPredictions (
+                            predictionId        INTEGER         PRIMARY KEY,
+                            minerId             INTEGER         NOT NULL,
+                            hotkey              VARCHAR(64)     NOT NULL,
+                            matchId             VARCHAR(50)     NOT NULL,
+                            matchDate           TIMESTAMP(6)    NOT NULL,
+                            sport               INTEGER         NOT NULL,
+                            league              VARCHAR(50)     NOT NULL,
+                            homeTeamName        VARCHAR(30)     NOT NULL,
+                            awayTeamName        VARCHAR(30)     NOT NULL,
+                            homeTeamScore       INTEGER         NULL,
+                            awayTeamScore       INTEGER         NULL,
+                            isScored            INTEGER         DEFAULT 0,
+                            scoredDate          TIMESTAMP(6)    NULL,
+                            lastUpdated         TIMESTAMP(6)    NOT NULL,
+                            predictionDate      TIMESTAMP(6)    NOT NULL,
+                            probabilityChoice   VARCHAR(10)     NULL,
+                            probability         FLOAT           NULL,
+                            closingEdge         FLOAT           NULL,
+                            isArchived          INTEGER         DEFAULT 0
+                            )"""
+
+    def __init__(self):
+        self._initialized = False
+        self.continuous_connection_do_not_reuse: Optional[sqlite3.Connection] = None
+        self.lock = threading.RLock()
+
+    def initialize(self):
+        if self._initialized:
+            return
+        
+        with self._lock:
+            if self._initialized:
+                return
+            self._initialized = True
+    
+            sqlite3.register_converter("timestamp", tz_aware_timestamp_adapter)
+
+            self.continuous_connection_do_not_reuse = self._create_connection()
+
+            with contextlib.closing(self._create_connection()) as connection:
+                cursor = connection.cursor()
+
+                # Create the Matches table (if it does not already exist).
+                # cursor.execute(SqliteValidatorStorage.LEAGUES_TABLE_CREATE)
+
+                # Create the Matches table (if it does not already exist).
+                cursor.execute(SqliteValidatorStorage.MATCHES_TABLE_CREATE)
+
+                # Create the MatchOdds table (if it does not already exist).
+                cursor.execute(SqliteValidatorStorage.MATCH_ODDS_CREATE)
+
+                # Create the MatchPredictionRequests table (if it does not already exist).
+                cursor.execute(SqliteValidatorStorage.MATCHPREDICTIONREQUESTS_TABLE_CREATE)
+
+                # Create the MatchPredictions table (if it does not already exist).
+                cursor.execute(SqliteValidatorStorage.MATCHPREDICTIONS_TABLE_CREATE)
+
+                # Commit the changes and close the connection
+                connection.commit()
+
+                # Lock to avoid concurrency issues on interacting with the database.
+                self.lock = threading.RLock()
+
+            # Execute cleanup queries
+            self.cleanup()
+
+    def _create_connection(self):
+        # Create the database if it doesn't exist, defaulting to the local directory.
+        # Use PARSE_DECLTYPES to convert accessed values into the appropriate type.
+        connection = sqlite3.connect(
+            "SportsTensorEdge.db",
+            uri=True,
+            detect_types=sqlite3.PARSE_DECLTYPES,
+            timeout=120.0,
+        )
+        # Avoid using a row_factory that would allow parsing results by column name for performance.
+        # connection.row_factory = sqlite3.Row
+        connection.isolation_level = None
+        return connection
+    
+    def get_connection(self):
+        if not self._initialized:
+            raise RuntimeError("SqliteValidatorStorage has not been initialized")
+        return self.continuous_connection_do_not_reuse
+    
+    def cleanup(self):
+        """Cleanup the database."""
+        print("========================== Database status checks and cleanup ==========================")
+        with self.lock:
+            with contextlib.closing(self._create_connection()) as connection:
+                cursor = connection.cursor()
+                
+                db_size_bytes = os.path.getsize("SportsTensorEdge.db")
+                db_size_gb = db_size_bytes / (1024 ** 3)
+                db_size_mb = db_size_bytes / (1024 ** 2)
+                print(f"SportsTensorEdge.db size: {db_size_gb:.2f} GB ({db_size_mb:.2f} MB)")
+                
+                # Print the total number of rows in the MatchPredictions table
+                cursor.execute("SELECT COUNT(*) FROM MatchPredictions")
+                total_rows = cursor.fetchone()[0]
+                print(f"Total number of rows in MatchPredictions: {total_rows}")
+
+                # Print the total number of rows in the MatchPredictions table
+                cursor.execute(f"SELECT COUNT(*) FROM MatchPredictions WHERE isScored = 0 AND lastUpdated < DATETIME('now', '-{SCORING_CUTOFF_IN_DAYS} day')")
+                total_unscored_rows = cursor.fetchone()[0]
+                print(f"Total number of MatchPredictions {SCORING_CUTOFF_IN_DAYS}+ days old that haven't been scored: {total_unscored_rows}")
+                
+                try:
+                    # Execute cleanup queries
+                    if total_unscored_rows > 0:
+                        # Clean up old predictions that haven't been scored (for whatever reason) and never will be
+                        print(f"Deleting abandoned predictions older than {SCORING_CUTOFF_IN_DAYS} days...")
+                        cursor.execute(
+                            f"DELETE FROM MatchPredictions WHERE isScored = 0 AND lastUpdated < DATETIME('now', '-{SCORING_CUTOFF_IN_DAYS} day')"
+                        )
+                        connection.commit()
+
+                    # Run VACUUM to reclaim unused space
+                    #print("Running VACUUM to reclaim unused space...")
+                    #cursor.execute("VACUUM")
+                    
+                    # Check database integrity
+                    print("Checking database integrity...")
+                    cursor.execute("PRAGMA integrity_check")
+                    integrity_result = cursor.fetchone()[0]
+                    if integrity_result != "ok":
+                        print("*** ERROR: Database integrity check failed! Contact Sportstensor admin. ***")
+                    else:
+                        print("Database integrity check passed.")
+                
+                except Exception as e:
+                    print(f"An error occurred during cleanup: {e}")
+                    raise e
+        print("========================================================================================")
+
+    def insert_leagues(self, leagues: List[League]):
+        """Stores leagues associated with sports. Indicates which leagues are active to run predictions on."""
+        values = []
+        for league in leagues:
+            now_str = dt.datetime.now(dt.timezone.utc).strftime("%Y-%m-%d %H:%M:%S")
+            # Parse every League into a list of values to insert.
+            values.append(
+                [
+                    league.leagueId,
+                    league.leagueName,
+                    league.sport,
+                    league.isActive,
+                    now_str,
+                ]
+            )
+
+        with self.lock:
+            with contextlib.closing(self._create_connection()) as connection:
+                cursor = connection.cursor()
+                cursor.executemany(
+                    """INSERT OR IGNORE INTO Leagues (leagueId, leagueName, sport, isActive, lastUpdated) VALUES (?, ?, ?, ?, ?)""",
+                    values,
+                )
+                connection.commit()
+
+    def update_leagues(self, leagues: List[League]):
+        """Updates leagues. Mainly for activating or deactivating"""
+        values = []
+        for league in leagues:
+            now_str = dt.datetime.now(dt.timezone.utc).strftime("%Y-%m-%d %H:%M:%S")
+
+            # Parse Leagues into a list of values to update.
+            values.append(
+                [league.leagueName, league.isActive, now_str, league.leagueId]
+            )
+
+        with self.lock:
+            with contextlib.closing(self._create_connection()) as connection:
+                cursor = connection.cursor()
+                cursor.executemany(
+                    """UPDATE Leagues SET leagueName = ?, isActive = ?, lastUpdated = ? WHERE leagueId = ?""",
+                    values,
+                )
+                connection.commit()
+
+    def insert_matches(self, matches: List[Match]):
+        """Stores official matches to score predictions from miners on."""
+        values = []
+        for match in matches:
+            now_str = dt.datetime.now(dt.timezone.utc).strftime("%Y-%m-%d %H:%M:%S")
+
+            # Parse every Match into a list of values to insert.
+            values.append(
+                [
+                    match.matchId,
+                    match.matchDate,
+                    match.sport,
+                    match.league,
+                    match.homeTeamName,
+                    match.awayTeamName,
+                    match.homeTeamScore,
+                    match.awayTeamScore,
+                    match.homeTeamOdds,
+                    match.awayTeamOdds,
+                    match.drawOdds,
+                    match.isComplete,
+                    now_str,
+                ]
+            )
+
+        with self.lock:
+            with contextlib.closing(self._create_connection()) as connection:
+                cursor = connection.cursor()
+                cursor.executemany(
+                    """
+                        INSERT OR IGNORE INTO Matches (matchId, matchDate, sport, league, homeTeamName, awayTeamName, homeTeamScore, awayTeamScore, homeTeamOdds, awayTeamOdds, drawOdds, isComplete, lastUpdated) 
+                        VALUES (?, ?, ?, ?, ?, ?, ?, ?, ?, ?, ?, ?, ?)
+                    """,
+                    values,
+                )
+                connection.commit()
+
+    def update_matches(self, matches: List[Match]):
+        """Updates matches. Typically only used when updating final score."""
+        values = []
+        for match in matches:
+            now_str = dt.datetime.now(dt.timezone.utc).strftime("%Y-%m-%d %H:%M:%S")
+
+            # Parse Matches into a list of values to update.
+            values.append(
+                [
+                    match.homeTeamScore,
+                    match.awayTeamScore,
+                    match.homeTeamOdds,
+                    match.awayTeamOdds,
+                    match.drawOdds,
+                    match.isComplete,
+                    now_str,
+                    match.matchId,
+                ]
+            )
+
+        with self.lock:
+            with contextlib.closing(self._create_connection()) as connection:
+                cursor = connection.cursor()
+                cursor.executemany(
+                    """UPDATE Matches SET homeTeamScore = ?, awayTeamScore = ?, homeTeamOdds = ?, awayTeamOdds = ?, drawOdds = ?, isComplete = ?, lastUpdated = ? WHERE matchId = ?""",
+                    values,
+                )
+                connection.commit()
+
+    def check_match(self, matchId: str) -> Match:
+        """Check if a match with the given ID exists in the database."""
+        with self.lock:
+            with contextlib.closing(self._create_connection()) as connection:
+                cursor = connection.cursor()
+                cursor.execute(
+                    """SELECT EXISTS(SELECT 1 FROM matches WHERE matchId = ?)""",
+                    (matchId,),
+                )
+                return cursor.fetchone()[0]
+            
+    def insert_match_odds(self, match_odds: List[tuple[str, float, float, float, str]]):
+        """Stores match odds in the database."""
+        values = []
+        for odds in match_odds:
+            values.append(
+                [
+                    odds[0],
+                    odds[1],
+                    odds[2],
+                    odds[3],
+                    odds[4]
+                ]
+            )
+
+        with self.lock:
+            with contextlib.closing(self._create_connection()) as connection:
+                cursor = connection.cursor()
+                cursor.executemany(
+                    """
+                        INSERT OR IGNORE INTO MatchOdds (matchId, homeTeamOdds, awayTeamOdds, drawOdds, lastUpdated) 
+                        VALUES (?, ?, ?, ?, ?)
+                    """,
+                    values,
+                )
+                connection.commit()
+    
+    def delete_match_odds(self):
+        """Deletes all match odds from the database."""
+        with self.lock:
+            with contextlib.closing(self._create_connection()) as connection:
+                cursor = connection.cursor()
+                cursor.executemany(
+                    """
+                        DELETE FROM MatchOdds
+                    """,
+                )
+                connection.commit()
+
+    def check_match_odds(self, matchId: str) -> bool:
+        """Check if match odds with the given ID exists in the database."""
+        with self.lock:
+            with contextlib.closing(self._create_connection()) as connection:
+                cursor = connection.cursor()
+                cursor.execute(
+                    """SELECT EXISTS(SELECT 1 FROM MatchOdds WHERE matchId = ?)""",
+                    (matchId,),
+                )
+                return cursor.fetchone()[0]
+
+    def get_match_odds(self, matchId: str = None):
+        """Gets all the match odds for the provided matchId."""
+        with self.lock:
+            with contextlib.closing(self._create_connection()) as connection:
+                cursor = connection.cursor()
+                if matchId:
+                    cursor.execute(
+                        """
+                        SELECT * 
+                        FROM MatchOdds
+                        WHERE matchId = ?
+                        ORDER BY lastUpdated ASC
+                        """,
+                        (matchId,)
+                    )
+                else:
+                    cursor.execute(
+                        """
+                        SELECT * 
+                        FROM MatchOdds
+                        ORDER BY lastUpdated ASC
+                        """,
+                    )
+
+                results = cursor.fetchall()
+                if not results:
+                    return []
+                
+                return results
+
+    def get_matches_to_predict(self, batchsize: Optional[int] = None) -> List[Match]:
+        """Gets batchsize number of matches ready to be predicted."""
+        with self.lock:
+            with contextlib.closing(self._create_connection()) as connection:
+
+                # Calculate the current timestamp
+                current_timestamp = int(time.time())
+                # Calculate the lower bound timestamp (earliest match date allowed for predictions)
+                lower_bound_timestamp = (
+                    current_timestamp + MIN_PREDICTION_TIME_THRESHOLD
+                )
+                # Calculate the upper bound timestamp (latest match date allowed for predictions)
+                upper_bound_timestamp = (
+                    current_timestamp + MAX_PREDICTION_DAYS_THRESHOLD * 24 * 3600
+                )
+                # Convert timestamps to strings in 'YYYY-MM-DD HH:MM:SS' format
+                lower_bound_str = dt.datetime.utcfromtimestamp(
+                    lower_bound_timestamp
+                ).strftime("%Y-%m-%d %H:%M:%S")
+                upper_bound_str = dt.datetime.utcfromtimestamp(
+                    upper_bound_timestamp
+                ).strftime("%Y-%m-%d %H:%M:%S")
+
+                cursor = connection.cursor()
+                query = """
+                    SELECT * 
+                    FROM Matches
+                    WHERE isComplete = 0
+                    AND matchDate BETWEEN ? AND ?
+                    ORDER BY RANDOM()
+                    """
+                if batchsize:
+                    query += "LIMIT ?"
+                    cursor.execute(query, (lower_bound_str, upper_bound_str, batchsize))
+                else:
+                    cursor.execute(query, (lower_bound_str, upper_bound_str))
+                
+                results = cursor.fetchall()
+                if not results:
+                    return []
+
+                # Convert the raw database results into Pydantic models
+                matches = [
+                    Match(
+                        **dict(zip([column[0] for column in cursor.description], row))
+                    )
+                    for row in results
+                ]
+                return matches
+            
+    def update_match_prediction_request(self, matchId: str, request_time: str):
+        """Updates a match prediction request with the status of the request_time."""
+        with self.lock:
+            with contextlib.closing(self._create_connection()) as connection:
+                now_str = dt.datetime.now(dt.timezone.utc).strftime("%Y-%m-%d %H:%M:%S")
+
+                cursor = connection.cursor()
+                cursor.execute(
+                    f"""
+                    INSERT INTO MatchPredictionRequests (matchId, {request_time}, lastUpdated)
+                    VALUES (?, TRUE, ?)
+                    ON CONFLICT(matchId) DO UPDATE SET
+                    {request_time} = TRUE,
+                    lastUpdated = ?
+                    """,
+                    (matchId, now_str, now_str)
+                )
+                connection.commit()
+
+    def get_match_prediction_requests(self, matchId: Optional[str] = None) -> Dict[str, Dict[str, bool]]:
+        """Gets all match prediction requests or a specific match prediction request."""
+        with self.lock:
+            with contextlib.closing(self._create_connection()) as connection:
+                cursor = connection.cursor()
+                if matchId:
+                    cursor.execute(
+                        """
+                        SELECT mpr.matchId, mpr.prediction_48_hour, mpr.prediction_12_hour, mpr.prediction_4_hour, mpr.prediction_10_min
+                        FROM MatchPredictionRequests mpr
+                        WHERE mpr.matchId = ?
+                        """,
+                        (matchId,)
+                    )
+                    row = cursor.fetchone()
+                    if row:
+                        return {row[0]: {
+                            '48_hour': bool(row[1]),
+                            '12_hour': bool(row[2]),
+                            '4_hour': bool(row[3]),
+                            '10_min': bool(row[4])
+                        }}
+                    else:
+                        return {}
+                else:
+                    cursor.execute(
+                        """
+                        SELECT mpr.matchId, mpr.prediction_48_hour, mpr.prediction_12_hour, mpr.prediction_4_hour, mpr.prediction_10_min
+                        FROM MatchPredictionRequests mpr
+                        """
+                    )
+                    return {row[0]: {
+                        '48_hour': bool(row[1]),
+                        '12_hour': bool(row[2]),
+                        '4_hour': bool(row[3]),
+                        '10_min': bool(row[4])
+                    } for row in cursor.fetchall()}
+                
+    def delete_match_prediction_requests(self):
+        """Deletes a match prediction requests from matches that are older than 1 day."""
+        with self.lock:
+            with contextlib.closing(self._create_connection()) as connection:
+                cursor = connection.cursor()
+                cursor.execute(
+                    """
+                    DELETE FROM MatchPredictionRequests
+                    WHERE matchId IN (
+                        SELECT mpr.matchId
+                        FROM MatchPredictionRequests mpr
+                        JOIN matches m ON mpr.matchId = m.matchId
+                        WHERE datetime(m.matchDate) < datetime('now', '-1 day')
+                    )
+                    """
+                )
+                connection.commit()
+
+    def insert_match_predictions(self, predictions: List[GetMatchPrediction]):
+        """Stores unscored predictions returned from miners."""
+        values = []
+        for prediction in predictions:
+            now_str = dt.datetime.now(dt.timezone.utc).strftime("%Y-%m-%d %H:%M:%S")
+
+            if IS_DEV:
+                random_uid = random.randint(
+                    1, 16
+                )  # Generate a random integer between 1 and 16
+
+            # Parse every MatchPrediction into a list of values to insert.
+            values.append(
+                [
+                    prediction.match_prediction.minerId if not IS_DEV else random_uid,
+                    (
+                        prediction.match_prediction.hotkey
+                        if not IS_DEV
+                        else f"DEV_{str(random_uid)}"
+                    ),
+                    prediction.match_prediction.matchId,
+                    prediction.match_prediction.matchDate,
+                    prediction.match_prediction.sport,
+                    prediction.match_prediction.league,
+                    prediction.match_prediction.homeTeamName,
+                    prediction.match_prediction.awayTeamName,
+                    prediction.match_prediction.homeTeamScore,
+                    prediction.match_prediction.awayTeamScore,
+                    prediction.match_prediction.probabilityChoice,
+                    prediction.match_prediction.probability,
+                    prediction.match_prediction.predictionDate,
+                    now_str,
+                ]
+            )
+
+        with self.lock:
+            with contextlib.closing(self._create_connection()) as connection:
+                cursor = connection.cursor()
+                cursor.executemany(
+                    """
+                        INSERT OR IGNORE INTO MatchPredictions (minerId, hotkey, matchId, matchDate, sport, league, homeTeamName, awayTeamName, homeTeamScore, awayTeamScore, probabilityChoice, probability, predictionDate, lastUpdated) 
+                        VALUES (?, ?, ?, ?, ?, ?, ?, ?, ?, ?, ?, ?, ?, ?)
+                    """,
+                    values,
+                )
+                connection.commit()
+
+    def delete_unscored_deregistered_match_predictions(self, miner_hotkeys: List[str], miner_uids: List[int]):
+
+        """Deletes unscored predictions returned from miners that are no longer registered."""
+        with self.lock:
+            with contextlib.closing(self._create_connection()) as connection:
+                cursor = connection.cursor()
+
+                # Get the unique hotkeys and count of predictions to be deleted
+                cursor.execute(
+                    """
+                    SELECT hotkey, COUNT(*) 
+                    FROM MatchPredictions 
+                    WHERE isScored = 0 AND hotkey NOT IN ({})
+                    GROUP BY hotkey
+                    """.format(",".join("?" * len(miner_hotkeys))),
+                    list(miner_hotkeys),
+                )
+                deletion_data = cursor.fetchall()
+                
+                if deletion_data:
+                    hotkeys_to_delete = [row[0] for row in deletion_data]
+                    counts_to_delete = [row[1] for row in deletion_data]
+                    total_count_to_delete = sum(counts_to_delete)
+
+                    # Delete the predictions that are not from registered hotkeys
+                    cursor.execute(
+                        "DELETE FROM MatchPredictions WHERE isScored = 0 AND hotkey NOT IN ({})".format(
+                            ",".join("?" * len(miner_hotkeys))
+                        ),
+                        list(miner_hotkeys),
+                    )
+                    connection.commit()
+
+                    # Log the details
+                    bt.logging.info(f"Deleted a total of {total_count_to_delete} unscored predictions from {len(hotkeys_to_delete)} deregistered miners.")
+                    bt.logging.info(f"Affected hotkeys and their prediction counts: {dict(zip(hotkeys_to_delete, counts_to_delete))}")
+                else:
+                    bt.logging.info("No unscored predictions from deregistered miners found for deletion.")
+
+                # Next, loop through active hotkeys and delete any rows with different uids
+                values = []
+                for miner_hotkey, miner_uid in zip(miner_hotkeys, miner_uids):
+                    # Parse MatchPredictions into a list of values to check/delete
+                    values.append([miner_hotkey, miner_uid])
+
+                with self.lock:
+                    with contextlib.closing(self._create_connection()) as connection:
+                        cursor = connection.cursor()
+                        cursor.executemany(
+                            """DELETE FROM MatchPredictions WHERE isScored = 0 AND hotkey = ? AND minerId != ?""",
+                            values,
+                        )
+                        connection.commit()
+
+    def get_eligible_match_predictions_since(self, hoursAgo: int) -> Optional[List[MatchPredictionWithMatchData]]:
+        """Gets all predictions that are eligible to be scored and have been made since hoursAgo hours ago."""
+        with self.lock:
+            with contextlib.closing(self._create_connection()) as connection:
+                cursor = connection.cursor()
+
+                # Calculate the current timestamp
+                current_timestamp = int(time.time())
+                # Calculate cutoff date timestamp
+                prediction_cutoff_timestamp = current_timestamp - (
+                    hoursAgo * 24 * 3600
+                )
+                # Convert timestamps to strings in 'YYYY-MM-DD HH:MM:SS' format
+                prediction_cutoff_str = dt.datetime.utcfromtimestamp(
+                    prediction_cutoff_timestamp
+                ).strftime("%Y-%m-%d %H:%M:%S")
+
+                cursor.execute(
+                    """
+                    SELECT 
+                        mp.*,
+                        m.homeTeamScore as actualHomeTeamScore, m.awayTeamScore as actualAwayTeamScore, m.winOdds,
+                        CASE
+                            WHEN mp.homeTeamScore > mp.awayTeamScore THEN mp.homeTeamName
+                            WHEN mp.homeTeamScore < mp.awayTeamScore THEN mp.awayTeamName
+                            ELSE 'Draw'
+                        END AS predictedTeam,
+                        CASE
+                            WHEN m.homeTeamScore > m.awayTeamScore THEN m.homeTeamName
+                            WHEN m.homeTeamScore < m.awayTeamScore THEN m.awayTeamName
+                            ELSE 'Draw'
+                        END AS actualTeam
+                    FROM MatchPredictions mp
+                    JOIN Matches m ON (m.matchId = mp.matchId)
+                    WHERE mp.isScored = 0
+                    AND m.isComplete = 1
+                    AND mp.lastUpdated > ?
+                    AND mp.homeTeamScore IS NOT NULL
+                    AND mp.awayTeamScore IS NOT NULL
+                    AND mp.winProbability IS NOT NULL
+                    AND m.homeTeamScore IS NOT NULL
+                    AND m.awayTeamScore IS NOT NULL
+                    AND m.winOdds IS NOT NULL
+                    ORDER BY mp.lastUpdated ASC
+                    """,
+                    [prediction_cutoff_str],
+                )
+                results = cursor.fetchall()
+                if not results:
+                    return []
+
+                # Convert the raw database results into the new combined Pydantic model
+                combined_predictions = []
+                for row in results:
+                    prediction_data = {
+                        "predictionId": row[0],
+                        "minerId": row[1],
+                        "hotkey": row[2],
+                        "matchId": row[3],
+                        "matchDate": row[4],
+                        "sport": row[5],
+                        "league": row[6],
+                        "homeTeamName": row[7],
+                        "awayTeamName": row[8],
+                        "homeTeamScore": row[9],
+                        "awayTeamScore": row[10],
+                        "winProbability": row[11],
+                        "isScored": row[12],
+                        # row[13] is scoredDate
+                        "lastUpdated": row[14],
+                    }
+                    try:
+                        combined_predictions.append(
+                            MatchPredictionWithMatchData(
+                                prediction=MatchPrediction(**prediction_data),
+                                actualHomeTeamScore=row[15],
+                                actualAwayTeamScore=row[16],
+                                actualWinOdds=row[17],
+                                predictedTeam=row[18],
+                                actualTeam=row[19],
+                            )
+                        )
+                    except ValidationError as e:
+                        bt.logging.error(f"Validation error for row {row}: {e}")
+
+                return combined_predictions
+    
+    def get_match_predictions_to_score(
+        self, batchsize: int = 10, matchDateCutoff: int = SCORING_CUTOFF_IN_DAYS
+    ) -> Optional[List[MatchPredictionWithMatchData]]:
+        """Gets batchsize number of predictions that need to be scored and are eligible to be scored (the match is complete)"""
+        with self.lock:
+            with contextlib.closing(self._create_connection()) as connection:
+                cursor = connection.cursor()
+
+                # Calculate the current timestamp
+                current_timestamp = int(time.time())
+                # Calculate cutoff date timestamp
+                match_cutoff_timestamp = current_timestamp - (
+                    matchDateCutoff * 24 * 3600
+                )
+                # Convert timestamps to strings in 'YYYY-MM-DD HH:MM:SS' format
+                match_cutoff_str = dt.datetime.utcfromtimestamp(
+                    match_cutoff_timestamp
+                ).strftime("%Y-%m-%d %H:%M:%S")
+
+                cursor.execute(
+                    """
+                    SELECT mp.*, m.homeTeamScore as actualHomeTeamScore, m.awayTeamScore as actualAwayTeamScore, m.homeTeamOdds, m.awayTeamOdds, COALESCE(m.drawOdds, 0) as drawOdds
+                    FROM MatchPredictions mp
+                    JOIN Matches m ON (m.matchId = mp.matchId)
+                    WHERE mp.isScored = 0
+                    AND m.isComplete = 1
+                    AND mp.matchDate > ?
+                    AND mp.probabilityChoice IS NOT NULL
+                    AND mp.probability IS NOT NULL
+                    AND m.homeTeamScore IS NOT NULL
+                    AND m.awayTeamScore IS NOT NULL
+                    AND m.homeTeamOdds IS NOT NULL
+                    AND m.awayTeamOdds IS NOT NULL
+                    ORDER BY RANDOM()
+                    LIMIT ?
+                    """,
+                    [match_cutoff_str, batchsize],
+                )
+                results = cursor.fetchall()
+                if not results:
+                    return []
+
+                # Convert the raw database results into the new combined Pydantic model
+                combined_predictions = []
+                for row in results:
+                    prediction_data = {
+                        "predictionId": row[0],
+                        "minerId": row[1],
+                        "hotkey": row[2],
+                        "matchId": row[3],
+                        "matchDate": row[4],
+                        "sport": row[5],
+                        "league": row[6],
+                        "homeTeamName": row[7],
+                        "awayTeamName": row[8],
+                        "homeTeamScore": row[9],
+                        "awayTeamScore": row[10],
+                        "isScored": row[11],
+                        # row[12] is scoredDate
+                        "lastUpdated": row[13],
+                        "predictionDate": row[14],
+                        "probabilityChoice": row[15],
+                        "probability": row[16],
+                        #"closingEdge": row[17],
+                        #"isArchived": row[18]
+                    }
+                    try:
+                        combined_predictions.append(
+                            MatchPredictionWithMatchData(
+                                prediction=MatchPrediction(**prediction_data),
+                                actualHomeTeamScore=row[19],
+                                actualAwayTeamScore=row[20],
+                                homeTeamOdds=row[21],
+                                awayTeamOdds=row[22],
+                                drawOdds=row[23],
+                            )
+                        )
+                    except ValidationError as e:
+                        bt.logging.error(f"Validation error for row {row}: {e}")
+
+                return combined_predictions
+
+    def update_match_predictions(self, predictions: List[MatchPrediction]):
+        """Updates predictions. Typically only used when marking predictions as being scored."""
+        values = []
+        for prediction in predictions:
+            bt.logging.trace(
+                f"{prediction.hotkey}: Marking prediction {str(prediction.predictionId)} as scored"
+            )
+
+            now_str = dt.datetime.now(dt.timezone.utc).strftime("%Y-%m-%d %H:%M:%S")
+
+            # Parse MatchPredictions into a list of values to update, marking each as scored with a timestamp of now.
+            values.append([prediction.closingEdge, 1, now_str, prediction.predictionId])
+
+        with self.lock:
+            with contextlib.closing(self._create_connection()) as connection:
+                cursor = connection.cursor()
+                cursor.executemany(
+                    """UPDATE MatchPredictions SET closingEdge = ?, isScored = ?, scoredDate = ? WHERE predictionId = ?""",
+                    values,
+                )
+                connection.commit()
+
+    def archive_match_predictions(self, miner_hotkeys: List[str], miner_uids: List[int]):
+        """Updates predictions with isArchived 1. Typically only used when marking predictions achived after miner has been deregistered."""
+        # Archive the predictions that are not from registered hotkeys
+        bt.logging.trace(
+            f"Archiving predictions for deregistered miners"
+        )
+        with self.lock:
+            with contextlib.closing(self._create_connection()) as connection:
+                cursor = connection.cursor()
+                params = [1] + miner_hotkeys
+                cursor.execute(
+                    "UPDATE MatchPredictions SET isArchived = ? WHERE isScored = 1 AND hotkey NOT IN ({})".format(
+                        ",".join("?" * len(miner_hotkeys))
+                    ),
+                    params,
+                )
+                connection.commit()
+
+        # Next, loop through active hotkeys and mark any rows with different uids as archived
+        values = []
+        for miner_hotkey, miner_uid in zip(miner_hotkeys, miner_uids):
+            # Parse MatchPredictions into a list of values to update
+            values.append([1, miner_hotkey, miner_uid])
+
+        with self.lock:
+            with contextlib.closing(self._create_connection()) as connection:
+                cursor = connection.cursor()
+                cursor.executemany(
+                    """UPDATE MatchPredictions SET isArchived = ? WHERE isScored = 1 AND hotkey = ? AND minerId != ?""",
+                    values,
+                )
+                connection.commit()
+
+    def get_total_match_predictions_by_miner(self, miner_hotkey: str, miner_uid: int) -> int:
+        """Gets the total number of predictions a miner has made since being registered. Must be scored and not archived."""
+        with self.lock:
+            with contextlib.closing(self._create_connection()) as connection:
+                cursor = connection.cursor()
+                cursor.execute(
+                    "SELECT COUNT(*) FROM MatchPredictions WHERE hotkey = ? AND minerId = ? AND isScored = 1 AND isArchived = 0",
+                    [miner_hotkey, miner_uid],
+                )
+                result = cursor.fetchone()
+                if result is not None:
+                    return result[0]
+                else:
+                    return 0
+    
+    def get_miner_match_predictions(
+        self, miner_hotkey: str, miner_uid: int, league: League=None, scored: bool=False, batchSize: int=None
+    ) -> Optional[List[MatchPredictionWithMatchData]]:
+        """Gets a list of all predictions made by a miner. Include match data."""
+        with self.lock:
+            with contextlib.closing(self._create_connection()) as connection:
+                cursor = connection.cursor()
+
+                query = """
+                    SELECT mp.*, m.homeTeamScore as actualHomeTeamScore, m.awayTeamScore as actualAwayTeamScore, m.homeTeamOdds, m.awayTeamOdds, COALESCE(m.drawOdds, 0) as drawOdds
+                    FROM MatchPredictions mp
+                    JOIN Matches m ON (m.matchId = mp.matchId)
+                    WHERE mp.hotkey = ?
+                    AND mp.minerId = ?
+                    AND mp.isArchived = 0
+                """
+
+                params = [miner_hotkey, miner_uid]
+                if league:
+                    query += " AND mp.league = ? "
+                    params.append(league.value)
+                if scored:
+                    query += " AND mp.isScored = 1 "
+                    query += " AND mp.closingEdge IS NOT NULL "
+                    query += " AND m.isComplete = 1 "
+                    query += " AND m.homeTeamOdds IS NOT NULL"
+                    query += " AND m.awayTeamOdds IS NOT NULL"
+                else:
+                    query += " AND mp.isScored = 0 "
+                
+                query += " ORDER BY mp.predictionDate DESC"
+                
+                if batchSize:
+                    query += f" LIMIT {batchSize}"
+
+                cursor.execute(
+                    query,
+                    params,
+                )
+                results = cursor.fetchall()
+                if not results:
+                    return []
+
+                # Convert the raw database results into the new combined Pydantic model
+                combined_predictions = []
+                for row in results:
+                    prediction_data = {
+                        "predictionId": row[0],
+                        "minerId": row[1],
+                        "hotkey": row[2],
+                        "matchId": row[3],
+                        "matchDate": row[4],
+                        "sport": row[5],
+                        "league": row[6],
+                        "homeTeamName": row[7],
+                        "awayTeamName": row[8],
+                        "homeTeamScore": row[9],
+                        "awayTeamScore": row[10],
+                        "isScored": row[11],
+                        "scoredDate": row[12],
+                        "lastUpdated": row[13],
+                        "predictionDate": row[14],
+                        "probabilityChoice": row[15],
+                        "probability": row[16],
+                        "closingEdge": row[17],
+                        "isArchived": row[18]
+                    }
+                    try:
+                        combined_predictions.append(
+                            MatchPredictionWithMatchData(
+                                prediction=MatchPrediction(**prediction_data),
+                                actualHomeTeamScore=row[19],
+                                actualAwayTeamScore=row[20],
+                                homeTeamOdds=row[21],
+                                awayTeamOdds=row[22],
+                                drawOdds=row[23],
+                            )
+                        )
+                    except ValidationError as e:
+                        bt.logging.error(f"Validation error for row {row}: {e}")
+                
+                return combined_predictions
+
+    def read_miner_last_prediction(self, miner_hotkey: str) -> Optional[dt.datetime]:
+        """Gets when a specific miner last returned a prediction."""
+        with self.lock:
+            with contextlib.closing(self._create_connection()) as connection:
+                cursor = connection.cursor()
+                cursor.execute(
+                    "SELECT MAX(lastUpdated) FROM MatchPrediction WHERE hotkey = ?",
+                    [miner_hotkey],
+                )
+                result = cursor.fetchone()
+                if result is not None:
+                    return result[0]
+                else:
+                    return None
+
+    def delete_miner(self, hotkey: str):
+        """Removes the predictions and miner information for the specified miner."""
+        with self.lock:
+            with contextlib.closing(self._create_connection()) as connection:
+                cursor = connection.cursor()
+                cursor.execute(
+                    "DELETE FROM MatchPredictions WHERE hotkey = ?", [hotkey]
+                )
+
+
+# Use a timezone aware adapter for timestamp columns.
+def tz_aware_timestamp_adapter(val):
+    datepart, timepart = val.split(b" ")
+    year, month, day = map(int, datepart.split(b"-"))
+
+    if b"+" in timepart:
+        timepart, tz_offset = timepart.rsplit(b"+", 1)
+        if tz_offset == b"00:00":
+            tzinfo = dt.timezone.utc
+        else:
+            hours, minutes = map(int, tz_offset.split(b":", 1))
+            tzinfo = dt.timezone(dt.timedelta(hours=hours, minutes=minutes))
+    elif b"-" in timepart:
+        timepart, tz_offset = timepart.rsplit(b"-", 1)
+        if tz_offset == b"00:00":
+            tzinfo = dt.timezone.utc
+        else:
+            hours, minutes = map(int, tz_offset.split(b":", 1))
+            tzinfo = dt.timezone(dt.timedelta(hours=-hours, minutes=-minutes))
+    else:
+        tzinfo = None
+
+    timepart_full = timepart.split(b".")
+    hours, minutes, seconds = map(int, timepart_full[0].split(b":"))
+
+    if len(timepart_full) == 2:
+        microseconds = int("{:0<6.6}".format(timepart_full[1].decode()))
+    else:
+        microseconds = 0
+
+    val = dt.datetime(year, month, day, hours, minutes, seconds, microseconds, tzinfo)
+
+    return val
+
+# Global accessor function
+def get_storage() -> SqliteValidatorStorage:
+    return SqliteValidatorStorage.get_instance()