--- conflicted
+++ resolved
@@ -347,9 +347,6 @@
         conn.close()
 
 
-<<<<<<< HEAD
-def upsert_app_match_prediction(prediction, vali_hotkey):
-=======
 def get_prediction_stat_snapshots(sport=None, league=None, miner_hotkey=None):
     try:
         conn = get_db_conn()
@@ -390,8 +387,47 @@
         conn.close()
 
 
-def upsert_app_match_prediction(prediction):
->>>>>>> cda3ed8a
+def get_prediction_stat_snapshots(sport=None, league=None, miner_hotkey=None):
+    try:
+        conn = get_db_conn()
+        c = conn.cursor(dictionary=True)
+
+        query = f"""
+            SELECT *
+            FROM MPRSnapshots
+            WHERE 1=1
+        """
+
+        params = []
+        if sport:
+            query += " AND sport = %s"
+            params.append(sport)
+
+        if league:
+            query += " AND league = %s"
+            params.append(league)
+
+        if miner_hotkey:
+            query += " AND miner_hotkey = %s"
+            params.append(miner_hotkey)
+        else:
+            query += " AND miner_is_registered = 1"
+
+        query += " ORDER BY snapshot_date ASC"
+        
+        c.execute(query, params)
+        return c.fetchall()
+
+    except Exception as e:
+        logging.error(
+            "Failed to query match prediction snapshots from MySQL database", exc_info=True
+        )
+    finally:
+        c.close()
+        conn.close()
+
+
+def upsert_app_match_prediction(prediction, vali_hotkey):
     try:
         conn = get_db_conn()
         c = conn.cursor()
