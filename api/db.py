import mysql.connector
import logging
import datetime as dt
from datetime import timezone, datetime
from api.config import IS_PROD, DB_HOST, DB_NAME, DB_USER, DB_PASSWORD
import os

def generate_uuid():
    return os.urandom(16).hex()

def match_id_exists(match_id):
    try:
        conn = get_db_conn()
        cursor = conn.cursor()

        cursor.execute("SELECT COUNT(*) FROM matches WHERE matchId = %s", (match_id,))
        count = cursor.fetchone()[0]

        return count > 0

    except Exception as e:
        logging.error("Failed to check if match exists in MySQL database", exc_info=True)
        return False
    finally:
        cursor.close()
        conn.close()

def match_odds_id_exists(match_odds_id):
    try:
        conn = get_db_conn()
        cursor = conn.cursor()

        cursor.execute("SELECT COUNT(*) FROM match_odds WHERE id = %s", (match_odds_id,))
        count = cursor.fetchone()[0]

        return count > 0

    except Exception as e:
        logging.error("Failed to check if match_odds exists in MySQL database", exc_info=True)
        return False
    finally:
        cursor.close()
        conn.close()

def get_matches(all=False):
    try:
        conn = get_db_conn()
        cursor = conn.cursor(dictionary=True)

        query = """
            SELECT
                m.*,
                o.homeTeamWinOdds as homeTeamOdds,
                o.awayTeamWinOdds as awayTeamOdds,
                o.teamDrawOdds as drawOdds,
                (SELECT COUNT(*) FROM match_odds mo WHERE mo.matchId = m.matchId) AS odds_count
            FROM matches m
            LEFT JOIN matches_lookup ml ON m.matchId = ml.matchId
            LEFT JOIN odds o ON ml.oddsapiMatchId = o.api_id
        """

        if not all:
            query += """
                WHERE m.matchDate BETWEEN NOW() - INTERVAL 10 DAY AND NOW() + INTERVAL 48 HOUR
            """
        
        cursor.execute(query)
        match_list = cursor.fetchall()

        return match_list

    except Exception as e:
        logging.error(
            "Failed to retrieve matches from the MySQL database", exc_info=True
        )
        return False
    finally:
        if cursor is not None:
            cursor.close()
        if conn is not None:
            conn.close()

def get_upcoming_matches():
    try:
        conn = get_db_conn()
        cursor = conn.cursor(dictionary=True)

        query = """
            SELECT
                m.*,
                o.homeTeamWinOdds as homeTeamOdds,
                o.awayTeamWinOdds as awayTeamOdds,
                o.teamDrawOdds as drawOdds,
                (SELECT COUNT(*) FROM match_odds mo WHERE mo.matchId = m.matchId) AS odds_count
            FROM matches m
            LEFT JOIN matches_lookup ml ON m.matchId = ml.matchId
            LEFT JOIN odds o ON ml.oddsapiMatchId = o.api_id
            WHERE m.matchDate BETWEEN NOW() AND NOW() + INTERVAL 48 HOUR
        """

        cursor.execute(query)
        match_list = cursor.fetchall()

        return match_list

    except Exception as e:
        logging.error(
            "Failed to retrieve matches from the MySQL database", exc_info=True
        )
        return False
    finally:
        if cursor is not None:
            cursor.close()
        if conn is not None:
            conn.close()

def get_match_odds_by_id(match_id):
    try:
        conn = get_db_conn()
        cursor = conn.cursor(dictionary=True)
        if match_id:
            query = """
                SELECT m.*
                FROM match_odds m
                WHERE m.matchId = %s
                ORDER BY m.lastUpdated ASC
            """
            cursor.execute(query, (match_id,))
            match_odds = cursor.fetchall()
        else:
            query = """
                SELECT 
                    ordered.matchId,
                    JSON_ARRAYAGG(
                        JSON_OBJECT(
                            "id", ordered.id,
                            "matchId", ordered.matchId,
                            "homeTeamOdds", ordered.homeTeamOdds,
                            "awayTeamOdds", ordered.awayTeamOdds,
                            "drawOdds", ordered.drawOdds,
                            "lastUpdated", ordered.lastUpdated
                        )
                    ) AS oddsData
                FROM (
                    SELECT
                        m.id,
                        m.matchId,
                        m.homeTeamOdds,
                        m.awayTeamOdds,
                        m.drawOdds,
                        m.lastUpdated
                    FROM match_odds m
                    ORDER BY
                        m.lastUpdated ASC
                ) AS ordered
                GROUP BY
                    ordered.matchId
                ORDER BY
                    MAX(ordered.lastUpdated) ASC
            """
            cursor.execute(query)
            match_odds = cursor.fetchall()
        
        return match_odds

    except Exception as e:
        logging.error(
            "Failed to retrieve matches from the MySQL database", exc_info=True
        )
        return False
    finally:
        if cursor is not None:
            cursor.close()
        if conn is not None:
            conn.close()


def get_match_by_id(match_id):
    try:
        conn = get_db_conn()
        cursor = conn.cursor(dictionary=True)

        cursor.execute("""
            SELECT m.*, o.homeTeamWinOdds as homeTeamOdds, o.awayTeamWinOdds as awayTeamOdds, o.teamDrawOdds as drawOdds
            FROM matches m
            LEFT JOIN matches_lookup ml ON m.matchId = ml.matchId
            LEFT JOIN odds o ON ml.oddsapiMatchId = o.api_id
            WHERE matchId = %s
        """, (match_id,))
        match = cursor.fetchone()

        return match

    except Exception as e:
        logging.error("Failed to retrieve match from the MySQL database", exc_info=True)
        return False
    finally:
        cursor.close()
        conn.close()


def insert_match(match_id, event, sport_type, is_complete, current_utc_time):
    try:
        conn = get_db_conn()
        c = conn.cursor()
        c.execute(
            """
            INSERT INTO matches (matchId, matchDate, sport, homeTeamName, awayTeamName, homeTeamScore, awayTeamScore, matchLeague, isComplete, lastUpdated) 
            VALUES (%s, %s, %s, %s, %s, %s, %s, %s, %s, %s)
            ON DUPLICATE KEY UPDATE 
                matchDate=VALUES(matchDate),
                sport=VALUES(sport),
                homeTeamName=VALUES(homeTeamName),
                awayTeamName=VALUES(awayTeamName),
                homeTeamScore=VALUES(homeTeamScore),
                awayTeamScore=VALUES(awayTeamScore),
                matchLeague=VALUES(matchLeague),
                isComplete=VALUES(isComplete),
                lastUpdated=VALUES(lastUpdated)
            """,
            (
                match_id,
                event.get("strTimestamp"),
                sport_type,
                event.get("strHomeTeam"),
                event.get("strAwayTeam"),
                event.get("intHomeScore"),
                event.get("intAwayScore"),
                event.get("strLeague"),
                is_complete,
                current_utc_time,
            ),
        )

        conn.commit()
        logging.info("Data inserted or updated in database")
        return True

    except Exception as e:
        logging.error("Failed to insert match in MySQL database", exc_info=True)
        return False
    finally:
        c.close()
        conn.close()

def insert_sportsdb_match_lookup(match_id, sportsdb_match_id):
    try:
        conn = get_db_conn()
        c = conn.cursor()
        c.execute(
            """
            INSERT IGNORE INTO matches_lookup (matchId, sportsdbMatchId) 
            VALUES (%s, %s)
            """,
            (
                match_id,
                sportsdb_match_id
            ),
        )

        conn.commit()
        logging.info("Match lookup inserted in database")
        return True

    except Exception as e:
        logging.error("Failed to insert match lookup in MySQL database", exc_info=True)
        return False
    finally:
        c.close()
        conn.close()

def query_sportsdb_match_lookup(sportsdb_match_id):
    try:
        conn = get_db_conn()
        cursor = conn.cursor()

        cursor.execute(
            "SELECT matchId FROM matches_lookup WHERE sportsdbMatchId = %s",
            (sportsdb_match_id,),
        )
        match_id = cursor.fetchone()

        return match_id[0] if match_id else None

    except Exception as e:
        logging.error("Failed to query sportsdb match lookup in MySQL database", exc_info=True)
        return None
    finally:
        cursor.close()
        conn.close()

def query_match_id_with_odds_data(home_team, away_team, sport_title, commence_time):
    try:
        conn = get_db_conn()
        cursor = conn.cursor()
        mismatch_teams_mapping = {
            'Orlando City SC': 'Orlando City',
            'Inter Miami CF': 'Inter Miami',
            'Atlanta United FC': 'Atlanta United',
            'Montreal Impact': 'CF Montréal',
            'D.C. United': 'DC United',
            'Tottenham Hotspur': 'Tottenham',
            'Columbus Crew SC': 'Columbus Crew',
            'Minnesota United FC': 'Minnesota United',
            'Vancouver Whitecaps FC': 'Vancouver Whitecaps',
            'Leicester City': 'Leicester',
            'West Ham United': 'West Ham',
            'Ipswich Town': 'Ipswich',
            'Vancouver Whitecaps FC': 'Vancouver Whitecaps',
            'Brighton and Hove Albion': 'Brighton',
            'Wolverhampton Wanderers': 'Wolves',
            'Newcastle United': 'Newcastle',
            'LA Galaxy': 'L.A. Galaxy'
        }
        cursor.execute(
            "SELECT matchId FROM matches WHERE homeTeamName = %s AND awayTeamName = %s AND Date(matchDate) = Date(%s) AND matchLeague = %s",
            (mismatch_teams_mapping.get(home_team, home_team), mismatch_teams_mapping.get(away_team, away_team), commence_time, sport_title),
        )
        matchId = cursor.fetchone()
        cursor.fetchall()

        return matchId[0] if matchId else None

    except Exception as e:
        logging.error("Failed to query oddsAPI in MySQL database", exc_info=True)
        return None
    finally:
        cursor.close()
        conn.close()

def insert_odds_match_lookup(match_id, oddsapiMatchId):
    try:
        conn = get_db_conn()
        c = conn.cursor()
        c.execute(
            """
            INSERT IGNORE INTO matches_lookup (matchId, oddsapiMatchId) 
            VALUES (%s, %s)
            ON DUPLICATE KEY UPDATE
                oddsapiMatchId=VALUES(oddsapiMatchId)
            """,
            (
                match_id,
                oddsapiMatchId
            ),
        )

        conn.commit()
        logging.info("Match lookup inserted in database")
        return True

    except Exception as e:
        logging.error("Failed to insert match lookup in MySQL database", exc_info=True)
        return False
    finally:
        c.close()
        conn.close()

def query_all_match_odds(match_ids):
    try:
        conn = get_db_conn()
        cursor = conn.cursor()
        format_strings = ','.join(['%s'] * len(match_ids))  # Create a string for the query
        cursor.execute(
            f"""
                SELECT ml.matchId, o.homeTeamWinOdds as homeTeamOdds, o.awayTeamWinOdds as awayTeamOdds, o.teamDrawOdds as drawOdds
                FROM matches m
                LEFT JOIN matches_lookup ml ON m.matchId = ml.matchId
                LEFT JOIN odds o ON ml.oddsapiMatchId = o.api_id
                WHERE ml.matchId IN ({format_strings})
            """, tuple(match_ids)
        )
        match_odds = cursor.fetchall()
        return {match_id: odds for match_id, *odds in match_odds}  # Return a dictionary

    except Exception as e:
        logging.error(f"Failed to query match odds in MySQL database==>{e}", exc_info=True)
        return None
    finally:
        cursor.close()
        conn.close()

def insert_match_odds_bulk(match_data):
    try:
        conn = get_db_conn()
        c = conn.cursor()
        c.executemany(
            """
            INSERT IGNORE INTO match_odds (id, matchId, homeTeamOdds, awayTeamOdds, drawOdds, lastUpdated) 
            VALUES (%s, %s, %s, %s, %s, %s)
            """,
            match_data,
        )

        conn.commit()
        return True

    except Exception as e:
        logging.error("Failed to insert match lookup in MySQL database", exc_info=True)
        return False
    finally:
        c.close()
        conn.close()

def insert_odds(api_id, sport_title, home_team, away_team, home_team_odds, away_team_odds, draw_odds, commence_time):
    try:
        conn = get_db_conn()
        c = conn.cursor()
        insert_query = """
        INSERT INTO odds (api_id, sport_title, home_team, away_team, homeTeamWinOdds, awayTeamWinOdds, teamDrawOdds, commence_time)
        VALUES (%s, %s, %s, %s, %s, %s, %s, %s)
        ON DUPLICATE KEY UPDATE
            homeTeamWinOdds = VALUES(homeTeamWinOdds),
            awayTeamWinOdds = VALUES(awayTeamWinOdds),
            teamDrawOdds = VALUES(teamDrawOdds),
            commence_time = VALUES(commence_time)
        """

        c.execute(insert_query, (api_id, sport_title, home_team, away_team, home_team_odds, away_team_odds, draw_odds, commence_time))

        conn.commit()
        logging.info("Odds inserted or updated in database")
        return True

    except Exception as e:
        logging.error("Failed to insert odds in MySQL database", exc_info=True)
        return False
    finally:
        c.close()
        conn.close()

def upload_prediction_edge_results(prediction_results):
    try:
        conn = get_db_conn()
        c = conn.cursor()

        current_utc_time = dt.datetime.now(timezone.utc)
        current_utc_time = current_utc_time.strftime("%Y-%m-%d %H:%M:%S")

        """
        {
            'edge_scores': edge_scores,
            'correct_winner_results': correct_winner_results,
            'uids': prediction_rewards_uids,
            'hotkeys': prediction_results_hotkeys,
            'sports': prediction_sports,
            'leagues': prediction_leagues
        }
        """

        # Prepare the data for executemany
        data_to_insert = list(
            zip(
                prediction_results["hotkeys"],
                prediction_results["uids"],
                prediction_results["leagues"],
                prediction_results["sports"],
                [1] * len(prediction_results["uids"]),
                prediction_results["correct_winner_results"],
                prediction_results["edge_scores"],
            )
        )

        prediction_edge_scores_table_name = "MatchPredictionEdgeResults"
        if not IS_PROD:
            prediction_edge_scores_table_name += "_test"
        c.executemany(
            f"""
            INSERT INTO {prediction_edge_scores_table_name} (
                miner_hotkey,
                miner_uid,
                league,
                sport,
                total_predictions,
                winner_predictions,
                avg_edge,
                last_updated
            ) VALUES (
                %s, %s, %s, %s, %s, %s, %s, NOW()
            ) ON DUPLICATE KEY UPDATE
                total_predictions = total_predictions + VALUES(total_predictions),
                winner_predictions = winner_predictions + VALUES(winner_predictions),
                avg_edge = ((avg_edge * (total_predictions - VALUES(total_predictions))) + (VALUES(avg_edge) * VALUES(total_predictions))) / total_predictions,
                last_updated = NOW();
            """,
            data_to_insert,
        )

        conn.commit()
        logging.info("Prediction edge results data inserted or updated in database")
        return True

    except Exception as e:
        logging.error("Failed to insert prediction edge results data in MySQL database", exc_info=True)
        return False
    finally:
        c.close()
        conn.close()


def upload_prediction_results(prediction_results):
    try:
        conn = get_db_conn()
        c = conn.cursor()

        current_utc_time = dt.datetime.now(timezone.utc)
        current_utc_time = current_utc_time.strftime("%Y-%m-%d %H:%M:%S")

        """
        {
            'scores': prediction_scores,
            'correct_winner_results': correct_winner_results,
            'uids': prediction_rewards_uids,
            'hotkeys': prediction_results_hotkeys,
            'sports': prediction_sports,
            'leagues': prediction_leagues
        }
        """

        # Prepare the data for executemany
        data_to_insert = list(
            zip(
                prediction_results["hotkeys"],
                prediction_results["uids"],
                prediction_results["leagues"],
                prediction_results["sports"],
                [1] * len(prediction_results["uids"]),
                prediction_results["correct_winner_results"],
                prediction_results["scores"],
            )
        )

        prediction_scores_table_name = "MatchPredictionResults"
        if not IS_PROD:
            prediction_scores_table_name += "_test"
        c.executemany(
            f"""
            INSERT INTO {prediction_scores_table_name} (
                miner_hotkey,
                miner_uid,
                league,
                sport,
                total_predictions,
                winner_predictions,
                avg_score,
                last_updated
            ) VALUES (
                %s, %s, %s, %s, %s, %s, %s, NOW()
            ) ON DUPLICATE KEY UPDATE
                total_predictions = total_predictions + VALUES(total_predictions),
                winner_predictions = winner_predictions + VALUES(winner_predictions),
                avg_score = ((avg_score * (total_predictions - VALUES(total_predictions))) + (VALUES(avg_score) * VALUES(total_predictions))) / total_predictions,
                last_updated = NOW();
            """,
            data_to_insert,
        )

        conn.commit()
        logging.info("Prediction results data inserted or updated in database")
        return True

    except Exception as e:
        logging.error("Failed to insert match in MySQL database", exc_info=True)
        return False
    finally:
        c.close()
        conn.close()


def update_miner_reg_statuses(active_uids, active_hotkeys):
    try:
        conn = get_db_conn()
        c = conn.cursor()

        prediction_scores_table_name = "MatchPredictionResults"
        if not IS_PROD:
            prediction_scores_table_name += "_test"

        # mark all as unregistered first as we'll update only the active ones next
        c.execute(
            f"""
            UPDATE {prediction_scores_table_name}
            SET miner_is_registered = 0
            """,
        )
        conn.commit()

        # loop through zipped uids and hotkeys and update the miner_is_registered status
        for uid, hotkey in zip(active_uids, active_hotkeys):
            c.execute(
                f"""
                UPDATE {prediction_scores_table_name}
                SET miner_is_registered = 1, miner_uid = %s
                WHERE miner_hotkey = %s
                """,
                (uid, hotkey),
            )
            conn.commit()
        
        logging.info("Miner registration statuses updated in database")
        return True

    except Exception as e:
        logging.error("Failed to update miner registration statuses in MySQL database", exc_info=True)
        return False
    finally:
        c.close()
        conn.close()


def update_miner_coldkeys_and_ages(data_to_update):
    try:
        conn = get_db_conn()
        c = conn.cursor()

        prediction_scores_table_name = "MatchPredictionResults"
        if not IS_PROD:
            prediction_scores_table_name += "_test"

        c.executemany(
            f"""
            UPDATE {prediction_scores_table_name}
            SET miner_coldkey = %s, miner_age = %s
            WHERE miner_hotkey = %s
            """,
            [(coldkey, age, hotkey) for coldkey, age, hotkey in data_to_update],
        )
        conn.commit()
        logging.info("Miner coldkeys and ages updated in database")

    except Exception as e:
        logging.error("Failed to update miner coldkeys and ages in MySQL database", exc_info=True)
    finally:
        c.close()
        conn.close()


def get_prediction_stats_by_league(league, miner_hotkey=None, group_by_miner=False):
    try:
        conn = get_db_conn()
        c = conn.cursor(dictionary=True)

        prediction_scores_table_name = "MatchPredictionResults"
        if not IS_PROD:
            prediction_scores_table_name += "_test"

        query = f"""
            SELECT
                league,
                AVG(avg_score) AS avg_score,
                SUM(total_predictions) AS total_predictions,
                SUM(winner_predictions) AS winner_predictions
        """

        if group_by_miner:
            query += ", miner_hotkey, miner_coldkey, miner_uid, miner_age"

        query += f"""
            FROM {prediction_scores_table_name}
            WHERE league = %s
        """

        params = [league]

        if miner_hotkey:
            query += " AND miner_hotkey = %s"
            params.append(miner_hotkey)
        else:
            query += " AND miner_is_registered = 1"

        if group_by_miner:
            query += " GROUP BY league, miner_hotkey, miner_coldkey, miner_uid, miner_age"
        else:
            query += " GROUP BY league"

        c.execute(query, params)
        return c.fetchall()

    except Exception as e:
        logging.error(
            "Failed to query league prediction stats from MySQL database", exc_info=True
        )
        return False
    finally:
        c.close()
        conn.close()


def get_prediction_stats_by_sport(sport, miner_hotkey=None, group_by_miner=False):
    try:
        conn = get_db_conn()
        c = conn.cursor(dictionary=True)

        prediction_scores_table_name = "MatchPredictionResults"
        if not IS_PROD:
            prediction_scores_table_name += "_test"

        query = f"""
            SELECT
                sport,
                AVG(avg_score) AS avg_score,
                SUM(total_predictions) AS total_predictions,
                SUM(winner_predictions) AS winner_predictions
        """

        if group_by_miner:
            query += ", miner_hotkey, miner_coldkey, miner_uid, miner_age"

        query += f"""
            FROM {prediction_scores_table_name}
            WHERE sport = %s
        """

        params = [sport]

        if miner_hotkey:
            query += " AND miner_hotkey = %s"
            params.append(miner_hotkey)
        else:
            query += " AND miner_is_registered = 1"

        if group_by_miner:
            query += " GROUP BY sport, miner_hotkey, miner_coldkey, miner_uid, miner_age"
        else:
            query += " GROUP BY sport"

        c.execute(query, params)
        return c.fetchall()

    except Exception as e:
        logging.error(
            "Failed to query sport prediction stats from MySQL database", exc_info=True
        )
        return False
    finally:
        c.close()
        conn.close()


def get_prediction_stats_total(miner_hotkey=None, group_by_miner=False):
    try:
        conn = get_db_conn()
        c = conn.cursor(dictionary=True)

        prediction_scores_table_name = "MatchPredictionResults"
        if not IS_PROD:
            prediction_scores_table_name += "_test"

        query = f"""
            SELECT
                AVG(avg_score) AS avg_score,
                SUM(total_predictions) AS total_predictions,
                SUM(winner_predictions) AS winner_predictions
        """

        if group_by_miner:
            query += ", miner_hotkey, miner_coldkey, miner_age"

        query += f"""
            FROM {prediction_scores_table_name}
            WHERE 1=1
        """

        params = []

        if miner_hotkey:
            query += " AND miner_hotkey = %s"
            params.append(miner_hotkey)
        else:
            query += " AND miner_is_registered = 1"

        if group_by_miner:
            query += " GROUP BY miner_hotkey, miner_coldkey, miner_uid, miner_age"

        c.execute(query, params)
        return c.fetchall()

    except Exception as e:
        logging.error(
            "Failed to query total prediction stats from MySQL database", exc_info=True
        )
        return False
    finally:
        c.close()
        conn.close()


def get_prediction_stat_snapshots(sport=None, league=None, miner_hotkey=None):
    try:
        conn = get_db_conn()
        c = conn.cursor(dictionary=True)

        query = f"""
            SELECT *
            FROM MPRSnapshots
            WHERE 1=1
        """

        params = []
        if sport:
            query += " AND sport = %s"
            params.append(sport)

        if league:
            query += " AND league = %s"
            params.append(league)

        if miner_hotkey:
            query += " AND miner_hotkey = %s"
            params.append(miner_hotkey)
        else:
            query += " AND miner_is_registered = 1"

        query += " ORDER BY snapshot_date ASC"
        
        c.execute(query, params)
        return c.fetchall()

    except Exception as e:
        logging.error(
            "Failed to query match prediction snapshots from MySQL database", exc_info=True
        )
        return False
    finally:
        c.close()
        conn.close()


def get_prediction_stat_snapshots(sport=None, league=None, miner_hotkey=None):
    try:
        conn = get_db_conn()
        c = conn.cursor(dictionary=True)

        query = f"""
            SELECT *
            FROM MPRSnapshots
            WHERE 1=1
        """

        params = []
        if sport:
            query += " AND sport = %s"
            params.append(sport)

        if league:
            query += " AND league = %s"
            params.append(league)

        if miner_hotkey:
            query += " AND miner_hotkey = %s"
            params.append(miner_hotkey)
        else:
            query += " AND miner_is_registered = 1"

        query += " ORDER BY snapshot_date ASC"
        
        c.execute(query, params)
        return c.fetchall()

    except Exception as e:
        logging.error(
            "Failed to query match prediction snapshots from MySQL database", exc_info=True
        )
        return False
    finally:
        c.close()
        conn.close()


def upsert_app_match_prediction(prediction, vali_hotkey):
    try:
        conn = get_db_conn()
        c = conn.cursor()

        current_utc_time = dt.datetime.now(timezone.utc)
        current_utc_time = current_utc_time.strftime("%Y-%m-%d %H:%M:%S")

        c.execute(
            """
            INSERT INTO AppMatchPredictions (app_request_id, matchId, matchDate, sport, league, homeTeamName, awayTeamName, homeTeamScore, awayTeamScore, isComplete, lastUpdated, miner_hotkey, vali_hotkey) 
            VALUES (%s, %s, %s, %s, %s, %s, %s, %s, %s, %s, %s, %s, %s)
            ON DUPLICATE KEY UPDATE
                matchId=VALUES(matchId), 
                matchDate=VALUES(matchDate), 
                sport=VALUES(sport),
                league=VALUES(league),
                homeTeamName=VALUES(homeTeamName), 
                awayTeamName=VALUES(awayTeamName),
                homeTeamScore=VALUES(homeTeamScore), 
                awayTeamScore=VALUES(awayTeamScore),
                isComplete=VALUES(isComplete), 
                lastUpdated=VALUES(lastUpdated),
                miner_hotkey=VALUES(miner_hotkey),
                vali_hotkey=VALUES(vali_hotkey)
            """,
            (
                prediction["app_request_id"],
                prediction["matchId"],
                prediction["matchDate"],
                prediction["sport"],
                prediction["league"],
                prediction["homeTeamName"],
                prediction["awayTeamName"],
                prediction.get("homeTeamScore"),  # These can be None, hence using get
                prediction.get("awayTeamScore"),
                prediction.get("isComplete", 0),  # Default to 0 if not provided
                current_utc_time,
                prediction.get("miner_hotkey"),  # This can be None
                vali_hotkey,  # This can be None
            ),
        )

        conn.commit()
        logging.info("Data inserted or updated in database")
        return True

    except Exception as e:
        logging.error("Failed to insert app match prediction in MySQL database", exc_info=True)
        return False
    finally:
        c.close()
        conn.close()

def update_app_match_predictions(predictions):
    try:
        conn = get_db_conn()
        c = conn.cursor()

        current_utc_time = dt.datetime.now(timezone.utc)
        current_utc_time = current_utc_time.strftime("%Y-%m-%d %H:%M:%S")

        predictions_to_update = []
        predictions_with_issues = []
        for prediction in predictions:
            if "minerHasIssue" in prediction and (prediction["minerHasIssue"] == 1 or prediction["minerHasIssue"] == True):
                predictions_with_issues.append(
                    (
                        current_utc_time,
                        1,
                        prediction["minerIssueMessage"],
                        prediction["app_request_id"],
                    )
                )
                continue

            if "homeTeamScore" not in prediction or "awayTeamScore" not in prediction:
                logging.error("Missing homeTeamScore or awayTeamScore for prediction in update_app_match_predictions")
                continue
            
            predictions_to_update.append(
                (
                    prediction["homeTeamScore"],
                    prediction["awayTeamScore"],
                    1,
                    current_utc_time,
                    prediction["app_request_id"],
                )
            )

        if predictions_to_update:
            c.executemany(
                """
                UPDATE AppMatchPredictions
                SET homeTeamScore = %s, awayTeamScore = %s, isComplete = %s, lastUpdated = %s
                WHERE app_request_id = %s
                """,
                predictions_to_update
            )
        if predictions_with_issues:
            c.executemany(
                """
                UPDATE AppMatchPredictions
                SET valiLastUpdated = %s, minerHasIssue = %s, minerIssueMessage = %s
                WHERE app_request_id = %s
                """,
                predictions_with_issues
            )

        conn.commit()
        logging.info("Data inserted or updated in database")
        return True

    except Exception as e:
        logging.error("Failed to insert match in MySQL database", exc_info=True)
        return False
    finally:
        c.close()
        conn.close()


def get_app_match_predictions_by_ids(prediction_ids, batch_size=-1):
    try:
        conn = get_db_conn()
        cursor = conn.cursor(dictionary=True)

        query = """SELECT m.*, apm.app_request_id, apm.isComplete AS predictionIsComplete, apm.homeTeamScore AS predictedHomeTeamScore, apm.awayTeamScore AS predictedAwayTeamScore, apm.lastUpdated AS predictionLastUpdated,
                       apm.miner_hotkey, apm.vali_hotkey, apm.valiLastUpdated, apm.minerHasIssue, apm.minerIssueMessage
            FROM AppMatchPredictions apm 
            LEFT JOIN matches m ON (m.matchId = apm.matchId) 
            WHERE 1=1 """
        
        params = []
        if prediction_ids is not None and len(prediction_ids) > 0:
            placeholders = ', '.join(['%s'] * len(prediction_ids))
            query += f" AND app_request_id IN ({placeholders})"
            params.extend(prediction_ids)
        if batch_size > 0:
            query += " LIMIT %s"
            params.append(batch_size)
            
        cursor.execute(query, params)
        requests_list = cursor.fetchall()

        return requests_list

    except Exception as e:
        logging.error(
            "Failed to retrieve app match predictions by ids from the MySQL database",
            exc_info=True,
        )
        return False
    finally:
        cursor.close()
        conn.close()


def get_app_match_predictions(vali_hotkey=None, batch_size=-1):
    try:
        conn = get_db_conn()
        cursor = conn.cursor(dictionary=True)

        query = "SELECT * FROM AppMatchPredictions WHERE isComplete = 0"
        
        params = []
        if vali_hotkey is not None:
            query += " AND vali_hotkey = %s"
            params.append(vali_hotkey)
        if batch_size > 0:
            query += " LIMIT %s"
            params.append(batch_size)
            
        cursor.execute(query, params)
        match_list = cursor.fetchall()

        # if results, we need to update the valiLastUpdated field
        if match_list and vali_hotkey is not None:
            cursor.execute(
                "UPDATE AppMatchPredictions SET valiLastUpdated = NOW() WHERE app_request_id IN (%s)"
                % ",".join(["%s"] * len(match_list)),
                [match["app_request_id"] for match in match_list],
            )
            conn.commit()

        return match_list

    except Exception as e:
        logging.error(
            "Failed to retrieve app match predictions from the MySQL database",
            exc_info=True,
        )
        return False
    finally:
        cursor.close()
        conn.close()


def get_app_match_predictions_unfulfilled(unfulfilled_threshold=5):
    try:
        conn = get_db_conn()
        cursor = conn.cursor(dictionary=True)

        cursor.execute(
            f"SELECT * FROM AppMatchPredictions WHERE isComplete = 0 AND valiLastUpdated IS NULL AND lastUpdated < NOW() - INTERVAL {unfulfilled_threshold} MINUTE"
        )
        match_list = cursor.fetchall()

        return match_list

    except Exception as e:
        logging.error(
            "Failed to retrieve unfulfilled app match predictions from the MySQL database",
            exc_info=True,
        )
        return False
    finally:
        cursor.close()
        conn.close()


def get_prediction_by_id(app_id):
    try:
        # Log the received app_id
        logging.info(f"Fetching prediction for app_request_id: {app_id}")

        # Ensure app_id is a string
        if not isinstance(app_id, str):
            app_id = str(app_id)

        conn = get_db_conn()
        cursor = conn.cursor(dictionary=True)

        cursor.execute("""
            SELECT m.*, apm.app_request_id, apm.isComplete AS predictionIsComplete, apm.homeTeamScore AS predictedHomeTeamScore, apm.awayTeamScore AS predictedAwayTeamScore, apm.lastUpdated AS predictionLastUpdated,
                       apm.miner_hotkey, apm.vali_hotkey, apm.valiLastUpdated, apm.minerHasIssue, apm.minerIssueMessage
            FROM AppMatchPredictions apm 
            LEFT JOIN matches m ON (m.matchId = apm.matchId) 
            WHERE app_request_id = %s
        """, (app_id,)
        )
        prediction = cursor.fetchone()

        return prediction
    except Exception as e:
        logging.error(
            "Failed to retrieve prediction from the MySQL database", exc_info=True
        )
        return None
    finally:
        if cursor is not None:
            cursor.close()
        if conn is not None:
            conn.close()


def create_tables():
    c = None
    conn = None
    try:
        conn = get_db_conn()
        c = conn.cursor()
        c.execute(
            """
        CREATE TABLE IF NOT EXISTS matches (
            matchId VARCHAR(50) PRIMARY KEY,
            matchDate TIMESTAMP NOT NULL,
            sport INTEGER NOT NULL,
            homeTeamName VARCHAR(30) NOT NULL,
            awayTeamName VARCHAR(30) NOT NULL,
            homeTeamScore INTEGER,
            awayTeamScore INTEGER,
            matchLeague VARCHAR(50),
            isComplete BOOLEAN DEFAULT FALSE,
            lastUpdated DATETIME DEFAULT CURRENT_TIMESTAMP ON UPDATE CURRENT_TIMESTAMP
        )"""
        )
        c.execute(
            """
        CREATE TABLE IF NOT EXISTS matches_lookup (
            matchId VARCHAR(50) PRIMARY KEY,
            sportsdbMatchId VARCHAR(50) DEFAULT NULL,
            oddsapiMatchId VARCHAR(50) DEFAULT NULL
        )"""
        )

        c.execute(
            """
        CREATE TABLE IF NOT EXISTS odds (
            api_id VARCHAR(50) PRIMARY KEY,
            sport_title VARCHAR(50),
            home_team VARCHAR(30) NOT NULL,
            away_team VARCHAR(30) NOT NULL,
            homeTeamWinOdds FLOAT,
            awayTeamWinOdds FLOAT,
            teamDrawOdds FLOAT,
            commence_time TIMESTAMP NOT NULL,
            lastUpdated DATETIME DEFAULT CURRENT_TIMESTAMP ON UPDATE CURRENT_TIMESTAMP
        )"""
        )

        c.execute(
            """
        CREATE TABLE IF NOT EXISTS match_odds (
            id VARCHAR(50) PRIMARY KEY,
            matchId VARCHAR(50) DEFAULT NULL,
            homeTeamOdds FLOAT,
            awayTeamOdds FLOAT,
            drawOdds FLOAT,
            lastUpdated DATETIME DEFAULT CURRENT_TIMESTAMP ON UPDATE CURRENT_TIMESTAMP
        )"""
        )

        c.execute(
            """
        CREATE TABLE IF NOT EXISTS MatchPredictionResults (
            id INT AUTO_INCREMENT PRIMARY KEY,
            miner_hotkey VARCHAR(64) NOT NULL,
            miner_coldkey VARCHAR(64) NOT NULL,
            miner_uid INTEGER NOT NULL,
            miner_is_registered TINYINT(1) DEFAULT 1,
            miner_age INTEGER NOT NULL DEFAULT 0,
            league VARCHAR(50) NOT NULL,
            sport INTEGER NOT NULL,
            total_predictions INTEGER NOT NULL,
            winner_predictions INTEGER NOT NULL,
            avg_score FLOAT NOT NULL,
<<<<<<< HEAD
            last_updated DATETIME DEFAULT CURRENT_TIMESTAMP ON UPDATE CURRENT_TIMESTAMP,
            UNIQUE (miner_hotkey, league)
=======
            last_updated TIMESTAMP NOT NULL,
            UNIQUE (miner_hotkey, miner_uid, league)
>>>>>>> 65e29e48
        )"""
        )
        c.execute(
            """
        CREATE TABLE IF NOT EXISTS MatchPredictionResults_test (
            id INT AUTO_INCREMENT PRIMARY KEY,
            miner_hotkey VARCHAR(64) NOT NULL,
            miner_coldkey VARCHAR(64) NOT NULL,
            miner_uid INTEGER NOT NULL,
            miner_is_registered TINYINT(1) DEFAULT 1,
            miner_age INTEGER NOT NULL DEFAULT 0,
            league VARCHAR(50) NOT NULL,
            sport INTEGER NOT NULL,
            total_predictions INTEGER NOT NULL,
            winner_predictions INTEGER NOT NULL,
            avg_score FLOAT NOT NULL,
<<<<<<< HEAD
            last_updated DATETIME DEFAULT CURRENT_TIMESTAMP ON UPDATE CURRENT_TIMESTAMP,
            UNIQUE (miner_hotkey, league)
=======
            last_updated TIMESTAMP NOT NULL,
            UNIQUE (miner_hotkey, miner_uid, league)
>>>>>>> 65e29e48
        )"""
        )
        c.execute(
            """
        CREATE TABLE IF NOT EXISTS MPRSnapshots (
            snapshot_id INT AUTO_INCREMENT PRIMARY KEY,
            snapshot_date TIMESTAMP NOT NULL DEFAULT CURRENT_TIMESTAMP,
            id INT,
            miner_hotkey VARCHAR(64),
            miner_coldkey VARCHAR(64),
            miner_uid INTEGER,
            miner_is_registered TINYINT(1),
            miner_age INTEGER NOT NULL DEFAULT 0,
            league VARCHAR(50),
            sport INTEGER,
            total_predictions INTEGER,
            winner_predictions INTEGER,
            avg_score FLOAT,
            last_updated DATETIME DEFAULT CURRENT_TIMESTAMP ON UPDATE CURRENT_TIMESTAMP
        )"""
        )
        conn.commit()
    except Exception as e:
        logging.error("Failed to create matches table in MySQL database", exc_info=True)
    finally:
        if c is not None:
            c.close()
        if conn is not None:
            conn.close()


def create_app_tables():
    c = None
    conn = None
    try:
        conn = get_db_conn()
        c = conn.cursor()
        c.execute(
            """
        CREATE TABLE IF NOT EXISTS AppMatchPredictions (
            app_request_id VARCHAR(50) PRIMARY KEY,
            matchId VARCHAR(50) NOT NULL,
            matchDate TIMESTAMP NOT NULL,
            sport INTEGER NOT NULL,
            league VARCHAR(50) NOT NULL,
            homeTeamName VARCHAR(30) NOT NULL,
            awayTeamName VARCHAR(30) NOT NULL,
            homeTeamScore INTEGER,
            awayTeamScore INTEGER,
            isComplete BOOLEAN DEFAULT FALSE,
            lastUpdated DATETIME DEFAULT CURRENT_TIMESTAMP ON UPDATE CURRENT_TIMESTAMP,
            miner_hotkey VARCHAR(64) NULL,
            vali_hotkey VARCHAR(64) NULL,
            valiLastUpdated TIMESTAMP NULL,
            minerHasIssue BOOLEAN DEFAULT FALSE,
            minerIssueMessage VARCHAR(255) NULL
        )"""
        )
        conn.commit()
    except Exception as e:
        logging.error("Failed to create matches table in MySQL database", exc_info=True)
    finally:
        if c is not None:
            c.close()
        if conn is not None:
            conn.close()


def get_db_conn():
    try:
        conn = mysql.connector.connect(
            host=DB_HOST,
            database=DB_NAME,
            user=DB_USER,
            password=DB_PASSWORD,
        )
        return conn
    except mysql.connector.Error as e:
        logging.error(f"Failed to connect to MySQL database: {e}")
        return None  # Explicitly return None if there is an error


create_tables()
create_app_tables()<|MERGE_RESOLUTION|>--- conflicted
+++ resolved
@@ -1193,13 +1193,8 @@
             total_predictions INTEGER NOT NULL,
             winner_predictions INTEGER NOT NULL,
             avg_score FLOAT NOT NULL,
-<<<<<<< HEAD
-            last_updated DATETIME DEFAULT CURRENT_TIMESTAMP ON UPDATE CURRENT_TIMESTAMP,
-            UNIQUE (miner_hotkey, league)
-=======
             last_updated TIMESTAMP NOT NULL,
             UNIQUE (miner_hotkey, miner_uid, league)
->>>>>>> 65e29e48
         )"""
         )
         c.execute(
@@ -1216,13 +1211,8 @@
             total_predictions INTEGER NOT NULL,
             winner_predictions INTEGER NOT NULL,
             avg_score FLOAT NOT NULL,
-<<<<<<< HEAD
-            last_updated DATETIME DEFAULT CURRENT_TIMESTAMP ON UPDATE CURRENT_TIMESTAMP,
-            UNIQUE (miner_hotkey, league)
-=======
             last_updated TIMESTAMP NOT NULL,
             UNIQUE (miner_hotkey, miner_uid, league)
->>>>>>> 65e29e48
         )"""
         )
         c.execute(
