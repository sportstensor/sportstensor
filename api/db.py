--- conflicted
+++ resolved
@@ -1028,11 +1028,8 @@
         mpe.epl_score,
         mpe.mlb_score;"""
 
-<<<<<<< HEAD
         #logging.info(f"query============>{query}")
 
-=======
->>>>>>> de4e1ec2
         if params:
             c.execute(query, params)
         else:
