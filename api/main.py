from typing import Annotated, List, Optional
from traceback import print_exception

import bittensor
import uvicorn
import asyncio
import logging
import random
from fastapi import FastAPI, HTTPException, Depends, Body, Path, Security
from fastapi.security import HTTPBasicCredentials, HTTPBasic
from fastapi.security.api_key import APIKeyHeader
from fastapi.staticfiles import StaticFiles
from fastapi.responses import JSONResponse, FileResponse
from starlette import status
from substrateinterface import Keypair

from fastapi import FastAPI
import sentry_sdk

# mysqlclient install issues: https://stackoverflow.com/a/77020207
import mysql.connector
from mysql.connector import Error

from datetime import datetime
import api.db as db
from api.config import NETWORK, NETUID, IS_PROD, API_KEYS, TESTNET_VALI_HOTKEYS
from common.constants import ENABLE_APP, APP_PREDICTIONS_UNFULFILLED_THRESHOLD

sentry_sdk.init(
    dsn="https://d9cce5fe3664e00bf8857b2e425d9ec5@o4507644404236288.ingest.de.sentry.io/4507644429271120",
    # Set traces_sample_rate to 1.0 to capture 100%
    # of transactions for performance monitoring.
    traces_sample_rate=1.0,
    # Set profiles_sample_rate to 1.0 to profile 100%
    # of sampled transactions.
    # We recommend adjusting this value in production.
    profiles_sample_rate=1.0,
)

app = FastAPI()

# define the APIKeyHeader for API authorization to our APP endpoints
api_key_header = APIKeyHeader(name="ST_API_KEY", auto_error=False)
security = HTTPBasic()


async def get_api_key(api_key_header: str = Security(api_key_header)):
    if api_key_header is not None and api_key_header in API_KEYS:
        return api_key_header
    else:
        raise HTTPException(
            status_code=401,
            detail="Invalid API Key"
        )


def get_hotkey(credentials: Annotated[HTTPBasicCredentials, Depends(security)]) -> str:
    keypair = Keypair(ss58_address=credentials.username)

    if keypair.verify(credentials.username, credentials.password):
        return credentials.username

    raise HTTPException(
        status_code=status.HTTP_401_UNAUTHORIZED,
        detail="Signature mismatch",
    )


def authenticate_with_bittensor(hotkey, metagraph):
    if hotkey not in metagraph.hotkeys:
        print(f"Hotkey not found in metagraph.")
        return False

    uid = metagraph.hotkeys.index(hotkey)
    if not metagraph.validator_permit[uid] and NETWORK != "test":
        print("Bittensor validator permit required")
        return False

    if metagraph.S[uid] < 1000 and NETWORK != "test":
        print("Bittensor validator requires 1000+ staked TAO")
        return False

    return True


# Get a random active validator hotkey with vTrust >= 0.8
def get_active_vali_hotkey(metagraph, exclude_hotkeys=[]):
    avail_uids = []

    if NETWORK == "test":
        # Get the hotkeys of all testnet validators
        avail_hotkeys = [hotkey for hotkey in TESTNET_VALI_HOTKEYS]
        return random.choice(avail_hotkeys)

    for uid in range(metagraph.n.item()):
        if metagraph.validator_permit[uid] and metagraph.hotkeys[uid] not in exclude_hotkeys:
            avail_uids.append(uid)

    vali_vtrusts = [(uid, metagraph.hotkeys[uid], metagraph.Tv[uid].item()) for uid in avail_uids if metagraph.Tv[uid] >= 0.8 and metagraph.active[uid] == 1]

    if len(vali_vtrusts) == 0:
        print("No active validators with vTrust >= 0.8 found.")
        return None
    
    # Get the hotkey of a random validator with vTrust >= 0.8
    random_vali_hotkey = random.choice(vali_vtrusts)[1]
    
    return random_vali_hotkey


async def main():
    app = FastAPI()

    subtensor = bittensor.subtensor(network=NETWORK)
    metagraph: bittensor.metagraph = subtensor.metagraph(NETUID)

    async def resync_metagraph():
        while True:
            """Resyncs the metagraph and updates the hotkeys and moving averages based on the new metagraph."""
            print("resync_metagraph()")

            try:
                # Sync the metagraph.
                metagraph.sync(subtensor=subtensor)

            # In case of unforeseen errors, the api will log the error and continue operations.
            except Exception as err:
                print("Error during metagraph sync", str(err))
                print_exception(type(err), err, err.__traceback__)

            await asyncio.sleep(90)

    async def resync_miner_statuses():
        while True:
            """Checks active hotkeys on the metagraph and updates our results table. Also updates the miner coldkey and age of miner on the subnet."""
            print("resync_miner_statuses()")

            try:
                active_uids = []
                active_hotkeys = []
                active_coldkeys = []
                ages = []
                current_block = subtensor.get_current_block()
                # Assuming an average block time of 12 seconds (adjust as necessary)
                block_time_seconds = 12
                for uid in range(metagraph.n.item()):
                    active_uids.append(uid)
                    active_hotkeys.append(metagraph.hotkeys[uid])
                    active_coldkeys.append(metagraph.coldkeys[uid])
                    
                    # calculate the age of the miner in hours
                    # query the subtensor for the block at registration
                    registration_block = subtensor.query_module('SubtensorModule','BlockAtRegistration',None,[NETUID,uid]).value
                    duration_in_blocks = current_block - registration_block
                    duration_seconds = duration_in_blocks * block_time_seconds
                    duration_hours = duration_seconds / 3600
                    ages.append(duration_hours)

                # Update the miner registration statuses
                db.update_miner_reg_statuses(active_uids, active_hotkeys)

                # Combine the data into a list of tuples
                data_to_update = list(zip(active_coldkeys, ages, active_hotkeys))
                db.update_miner_coldkeys_and_ages(data_to_update)

            # In case of unforeseen errors, the api will log the error and continue operations.
            except Exception as err:
                print("Error during miner reg statuses sync", str(err))
                print_exception(type(err), err, err.__traceback__)

            await asyncio.sleep(300)

    async def check_vali_app_match_prediction_requests():
        if not ENABLE_APP:
            return
        while True:
            """Checks if any AppMatchPredictions have NOT been picked up by a validator within APP_PREDICTIONS_UNFULFILLED_THRESHOLD minutes."""
            print("check_vali_app_match_prediction_requests()")

            try:
                requests = db.get_app_match_predictions_unfulfilled(APP_PREDICTIONS_UNFULFILLED_THRESHOLD)
                if requests:
                    print(f"Unfulfilled app match prediction requests: {requests}")
                    for request in requests:
                        vali_hotkey = None
                        for attempt in range(10):
                            # Get a valid validator hotkey with vTrust >= 0.8
                            vali_hotkey = get_active_vali_hotkey(metagraph, exclude_hotkeys=[request["vali_hotkey"]])
                            if vali_hotkey is not None:
                                print(f"Random active validator hotkey with vTrust >= 0.8: {vali_hotkey}")
                                break
                            print(f"Attempt {attempt + 1} failed to get a valid hotkey.")
                        else:
                            return {"message": "Failed to find a valid validator hotkey after 10 attempts"}
                        
                        if vali_hotkey is not None:
                            print(f"Random active validator hotkey with vTrust >= 0.8: {vali_hotkey}")
                            db.upsert_app_match_prediction(request, vali_hotkey)
                        else:
                            print("Failed to find a valid validator hotkey.")

            # In case of unforeseen errors, the api will log the error and continue operations.
            except Exception as err:
                print("Error checking unfulfilled app match predictions", str(err))
                print_exception(type(err), err, err.__traceback__)

            await asyncio.sleep(10)

    @app.get("/")
    def healthcheck():
        return {"status": "ok", "message": datetime.utcnow()}

    @app.get("/matches")
    def get_matches():
        try:
            match_list = db.get_matches()
            if match_list:
                return {"matches": match_list}
            else:
                return {"matches": []}
        except Exception as e:
            logging.error(f"Error retrieving matches: {e}")
            raise HTTPException(status_code=500, detail="Internal server error.")

    @app.get("/get-match")
    async def get_match(id: str):
        try:
            match = db.get_match_by_id(id)
            if match:
                # Apply datetime serialization to all fields in the dictionary that need it
                match = {key: serialize_datetime(value) for key, value in match.items()}
                return match
            else:
                return {"message": "No match found for the given ID."}
        except Exception as e:
            logging.error(f"Error retrieving get-match: {e}")
            raise HTTPException(status_code=500, detail="Internal server error.")

    @app.get("/get-prediction")
    async def get_prediction(id: str):
        try:
            prediction = db.get_prediction_by_id(id)
            if prediction:
                # Apply datetime serialization to all fields in the dictionary that need it
                prediction = {
                    key: serialize_datetime(value) for key, value in prediction.items()
                }
                return prediction
            else:
                return {"message": "No prediction found for the given ID."}
        except Exception as e:
            logging.error(f"Error retrieving get-prediction: {e}")
            raise HTTPException(status_code=500, detail="Internal server error.")

    @app.post("/AddAppPrediction")
    async def upsert_app_prediction(api_key: str = Security(get_api_key), prediction: dict = Body(...)):
        vali_hotkey = None
        for attempt in range(10):
            # Get a valid validator hotkey with vTrust >= 0.8
            vali_hotkey = get_active_vali_hotkey(metagraph)
            if vali_hotkey is not None:
                print(f"Random active validator hotkey with vTrust >= 0.8: {vali_hotkey}")
                break
            print(f"Attempt {attempt + 1} failed to get a valid hotkey.")
        else:
            return {"message": "Failed to find a valid validator hotkey after 10 attempts"}

        try:
            result = db.upsert_app_match_prediction(prediction, vali_hotkey)
            if result:
                return {"message": "Prediction upserted successfully"}
            else:
                raise HTTPException(status_code=500, detail="Failed to upsert app prediction request.")
        except Exception as e:
            logging.error(f"Error upserting in AddAppPrediction: {e}")
            raise HTTPException(status_code=500, detail="Internal server error.")

    @app.get("/AppMatchPredictions")
    def get_app_match_predictions(api_key: str = Security(get_api_key)):
        try:
            predictions = db.get_app_match_predictions()
            if predictions:
                return {"requests": predictions}
            else:
                return {"requests": []}
        except Exception as e:
            logging.error(f"Error retrieving AppMatchPredictions: {e}")
            raise HTTPException(status_code=500, detail="Internal server error.")
        
    @app.get("/AppMatchPredictionsForValidators")
    def get_app_match_predictions(hotkey: Annotated[str, Depends(get_hotkey)] = None,):
        if not authenticate_with_bittensor(hotkey, metagraph):
            print(f"Valid hotkey required, returning 403. hotkey: {hotkey}")
            raise HTTPException(
                status_code=status.HTTP_403_FORBIDDEN,
                detail=f"Valid hotkey required.",
            )
        try:
            # Get a batch of 10 match predictions from the app for the calling validator
            predictions = db.get_app_match_predictions(hotkey, 10)
            if predictions:
                return {"requests": predictions}
            else:
                return {"message": "No prediction requests found for the calling validator."}
        except Exception as e:
            logging.error(f"Error retrieving AppMatchPredictionsForValidators: {e}")
            raise HTTPException(status_code=500, detail="Internal server error.")
        
    @app.post("/AppMatchPredictionsForValidators")
    def update_app_match_predictions(
        hotkey: Annotated[str, Depends(get_hotkey)] = None,
        predictions: List[dict] = Body(...),
    ):
        if not authenticate_with_bittensor(hotkey, metagraph):
            print(f"Valid hotkey required, returning 403. hotkey: {hotkey}")
            raise HTTPException(
                status_code=status.HTTP_403_FORBIDDEN,
                detail=f"Valid hotkey required.",
            )
        # get uid of bittensor validator
        uid = metagraph.hotkeys.index(hotkey)

        try:
            result = db.update_app_match_predictions(predictions)
            if result:
                return {
                    "message": "Prediction results uploaded successfully from validator "
                    + str(uid)
                }
            else:
                raise HTTPException(
                    status_code=500, detail="Failed to update app prediction requests from validator "
                    + str(uid)
                )
        except Exception as e:
            logging.error(f"Error posting AppMatchPredictionsForValidators: {e}")
            raise HTTPException(status_code=500, detail="Internal server error.")

    @app.post("/predictionResults")
    async def upload_prediction_results(
        prediction_results: dict = Body(...),
        hotkey: Annotated[str, Depends(get_hotkey)] = None,
    ):
        if not authenticate_with_bittensor(hotkey, metagraph):
            print(f"Valid hotkey required, returning 403. hotkey: {hotkey}")
            raise HTTPException(
                status_code=status.HTTP_403_FORBIDDEN,
                detail=f"Valid hotkey required.",
            )
        # get uid of bittensor validator
        uid = metagraph.hotkeys.index(hotkey)

        try:
            result = db.upload_prediction_results(prediction_results)
            if result:
                return {
                    "message": "Prediction results uploaded successfully from validator "
                    + str(uid)
                }
            else:
                raise HTTPException(
                    status_code=500, detail="Failed to upload prediction results from validator "
                    + str(uid)
                )
        except Exception as e:
            logging.error(f"Error posting predictionResults: {e}")
            raise HTTPException(status_code=500, detail="Internal server error.")

    @app.get("/predictionResults")
    async def get_prediction_results(
        miner_hotkey: Optional[str] = None,
        sport: Optional[str] = None,
        league: Optional[str] = None,
    ):
        try:
            if league is not None:
                results = db.get_prediction_stats_by_league(league, miner_hotkey)
            elif sport is not None:
                results = db.get_prediction_stats_by_sport(sport, miner_hotkey)
            else:
                results = db.get_prediction_stats_total(miner_hotkey)

            if results:
                return {"results": results}
            else:
                return {"results": []}
        except Exception as e:
            logging.error(f"Error retrieving predictionResults: {e}")
            raise HTTPException(status_code=500, detail="Internal server error.")

    @app.get("/predictionResultsPerMiner")
    async def get_prediction_results_per_miner(
        miner_hotkey: Optional[str] = None,
        sport: Optional[str] = None,
        league: Optional[str] = None,
    ):
        try:
            if league is not None:
                results = db.get_prediction_stats_by_league(league, miner_hotkey, True)
            elif sport is not None:
                results = db.get_prediction_stats_by_sport(sport, miner_hotkey, True)
            else:
                results = db.get_prediction_stats_total(miner_hotkey, True)

            if results:
                return {"results": results}
            else:
                return {"results": []}
        except Exception as e:
            logging.error(f"Error retrieving predictionResultsPerMiner: {e}")
            raise HTTPException(status_code=500, detail="Internal server error.")
        
    @app.get("/predictionResultsSnapshots")
    async def get_prediction_results_snapshots(
        miner_hotkey: Optional[str] = None,
        sport: Optional[str] = None,
        league: Optional[str] = None,
    ):
        try:
            results = db.get_prediction_stat_snapshots(sport, league, miner_hotkey)

            if results:
                return {"results": results}
            else:
                return {"results": []}
        except Exception as e:
            logging.error(f"Error retrieving predictionResultsSnapshots: {e}")
            raise HTTPException(status_code=500, detail="Internal server error.")

    def serialize_datetime(value):
        """Serialize datetime to JSON-compatible format, if necessary."""
        if isinstance(value, datetime):
            return value.isoformat()
        return value

    await asyncio.gather(
        resync_metagraph(),
<<<<<<< HEAD
        resync_miner_reg_statuses(),
        check_vali_app_match_prediction_requests(),
=======
>>>>>>> bc170dd5
        asyncio.to_thread(
            uvicorn.run,
            app,
            host="0.0.0.0",
            port=443,
            ssl_certfile="/root/origin-cert.pem",
            ssl_keyfile="/root/origin-key.key",
        ),
        resync_miner_statuses(),
    )


if __name__ == "__main__":
    asyncio.run(main())


@app.get("/sentry-debug")
async def trigger_error():
    division_by_zero = 1 / 0<|MERGE_RESOLUTION|>--- conflicted
+++ resolved
@@ -435,11 +435,6 @@
 
     await asyncio.gather(
         resync_metagraph(),
-<<<<<<< HEAD
-        resync_miner_reg_statuses(),
-        check_vali_app_match_prediction_requests(),
-=======
->>>>>>> bc170dd5
         asyncio.to_thread(
             uvicorn.run,
             app,
@@ -449,6 +444,7 @@
             ssl_keyfile="/root/origin-key.key",
         ),
         resync_miner_statuses(),
+        check_vali_app_match_prediction_requests(),
     )
 
 
