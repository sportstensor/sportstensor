--- conflicted
+++ resolved
@@ -88,34 +88,6 @@
     clv_component = (1 - (2 * beta)) / (1 + math.exp(kappa * clv)) + beta
     return time_component + (1 - time_component) * clv_component
 
-<<<<<<< HEAD
-=======
-def calculate_sigma(pwmd: MatchPredictionWithMatchData) -> float:
-    """
-    Calculate the incentive sigma as a function of skill.
-
-    np.sign(score of team chose - score of team not chosen) * (odds at close - 1 / probability of team chosen)
-    :param pwmd: MatchPredictionWithMatchData, contains prediction and match data
-
-    :return: float, the calculated incentive score (sigma)
-    """
-
-    predicted_team = pwmd.prediction.get_predicted_team()
-    actual_winner = pwmd.get_actual_winner()
-    
-    #model_prediction_correct = (pwmd.prediction.get_predicted_team() == pwmd.get_actual_winner())
-    model_prediction_correct = (predicted_team == actual_winner)
-    reward_punishment = 1 if model_prediction_correct else -1
-
-    # get the closing odds for the predicted outcome
-    closing_odds = pwmd.get_closing_odds_for_predicted_outcome()
-    if closing_odds is None:
-        return 0.0
-    
-    sigma = reward_punishment * (closing_odds - (1 / pwmd.prediction.probability))
-    return sigma
-
->>>>>>> f03e0027
 def calculate_clv(match_odds: List[Tuple[str, float, datetime]], pwmd: MatchPredictionWithMatchData, log_prediction: bool = False) -> Optional[float]:
     """
     Calculate the closing line value for this prediction.
