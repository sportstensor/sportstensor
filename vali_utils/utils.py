--- conflicted
+++ resolved
@@ -1,886 +1,875 @@
-from aiohttp import ClientSession, BasicAuth
-import asyncio
-import requests
-import bittensor as bt
-import torch
-import random
-import traceback
-from typing import List, Optional, Tuple, Type, Union
-import datetime as dt
-from datetime import timedelta, timezone
-from collections import defaultdict
-import copy
-
-from common.data import Sport, League, Match, MatchPrediction, ProbabilityChoice, get_probablity_choice_from_string
-from common.protocol import GetLeagueCommitments, GetMatchPrediction
-import storage.validator_storage as storage
-from storage.sqlite_validator_storage import SqliteValidatorStorage
-
-from common.constants import (
-    IS_DEV,
-    VALIDATOR_TIMEOUT
-)
-
-from neurons.validator import Validator
-from vali_utils import scoring_utils
-
-# initialize our validator storage class
-storage = SqliteValidatorStorage.get_instance()
-storage.initialize()
-
-
-async def sync_match_data(match_data_endpoint) -> bool:
-    try:
-        async with ClientSession() as session:
-            # TODO: add in authentication
-            async with session.get(match_data_endpoint) as response:
-                response.raise_for_status()
-                match_data = await response.json()
-
-        if not match_data or "matches" not in match_data:
-            bt.logging.info("No match data returned from API")
-            return False
-
-        match_data = match_data["matches"]
-
-        # UPSERT logic
-        matches_to_insert = []
-        matches_to_update = []
-        for item in match_data:
-            if "matchId" not in item:
-                bt.logging.error(f"Skipping match data missing matchId: {item}")
-                continue
-
-            match = Match(
-                matchId=item["matchId"],
-                matchDate=item["matchDate"],
-                sport=item["sport"],
-                league=item["matchLeague"],
-                homeTeamName=item["homeTeamName"],
-                awayTeamName=item["awayTeamName"],
-                homeTeamScore=item["homeTeamScore"],
-                awayTeamScore=item["awayTeamScore"],
-                homeTeamOdds=item["homeTeamOdds"],
-                awayTeamOdds=item["awayTeamOdds"],
-                drawOdds=item["drawOdds"],
-                isComplete=item["isComplete"],
-            )
-            if storage.check_match(item["matchId"]):
-                matches_to_update.append(match)
-            else:
-                matches_to_insert.append(match)
-
-        if matches_to_insert:
-            storage.insert_matches(matches_to_insert)
-            bt.logging.info(f"Inserted {len(matches_to_insert)} new matches.")
-        if matches_to_update:
-            storage.update_matches(matches_to_update)
-            bt.logging.info(f"Updated {len(matches_to_update)} existing matches.")
-
-        return True
-
-    except Exception as e:
-        bt.logging.error(f"Error getting match data: {e}")
-        return False
-    
-def sync_match_odds_data(match_odds_data_endpoint: str, matchId: str = None) -> Optional[List[Tuple[str, float, float, float, str]]]:
-    try:
-        # Construct the URL
-        if matchId:
-            match_odds_data_endpoint = f"{match_odds_data_endpoint}?matchId={matchId}"
-
-        # Make the GET request
-        response = requests.get(match_odds_data_endpoint)
-        response.raise_for_status()
-        odds_data = response.json()
-
-        if not odds_data or "match_odds" not in odds_data:
-            bt.logging.debug("No odds data returned from API")
-            return None
-        
-        odds_data = odds_data["match_odds"]
-        if len(odds_data) == 0:
-            bt.logging.debug("No odds data returned from API")
-            return None
-
-        odds_to_insert = []
-        for item in odds_data:
-            if "matchId" not in item:
-                bt.logging.error(f"Skipping odds data missing matchId: {item}")
-                continue
-            if not storage.check_match_odds(item["matchId"]):
-                odds_to_insert.append((
-                    item["matchId"],
-                    float(item["homeTeamOdds"]),
-                    float(item["awayTeamOdds"]),
-                    float(item["drawOdds"]),
-                    item["lastUpdated"]
-                ))
-
-        if odds_to_insert:
-            storage.insert_match_odds(odds_to_insert)
-            bt.logging.info(f"Inserted {len(odds_to_insert)} odds for matches.")
-
-        return odds_to_insert
-
-    except requests.RequestException as e:
-        bt.logging.error(f"Error getting odds data: {e}")
-        return None
-
-    except Exception as e:
-        bt.logging.error(f"Unexpected error getting odds data: {e}")
-        return None
-
-async def process_app_prediction_requests(
-    vali: Validator,
-    app_prediction_requests_endpoint: str,
-    app_prediction_responses_endpoint: str,
-) -> bool:
-    keypair = vali.dendrite.keypair
-    hotkey = keypair.ss58_address
-    signature = f"0x{keypair.sign(hotkey).hex()}"
-    try:
-        async with ClientSession() as session:
-            async with session.get(
-                app_prediction_requests_endpoint, auth=BasicAuth(hotkey, signature)
-            ) as response:
-                response.raise_for_status()
-                prediction_requests = await response.json()
-
-        if not prediction_requests or "requests" not in prediction_requests:
-            bt.logging.info("No app prediction requests returned from API")
-            return False
-
-        prediction_requests = prediction_requests["requests"]
-
-        prediction_responses = []
-        bt.logging.info(
-            f"Sending {len(prediction_requests)} app requests to miners for predictions."
-        )
-        for pr in prediction_requests:
-            match_prediction = MatchPrediction(
-                matchId=pr["matchId"],
-                matchDate=pr["matchDate"],
-                sport=pr["sport"],
-                league=pr["league"],
-                homeTeamName=pr["homeTeamName"],
-                awayTeamName=pr["awayTeamName"],
-            )
-            miner_hotkey = pr["miner_hotkey"]
-            if IS_DEV:
-                miner_uids = [9999]
-            else:
-                if miner_hotkey in vali.metagraph.hotkeys:
-                    miner_uids = [
-                        vali.metagraph.hotkeys.index(miner_hotkey) 
-                    ]
-
-            if len(miner_uids) > 0:
-                bt.logging.info(
-                    f"-- Sending match to miners {miner_uids} for predictions."
-                )
-                input_synapse = GetMatchPrediction(match_prediction=match_prediction)
-                # Send prediction requests to miners and store their responses. TODO: do we need to mark the stored prediction as being an app request prediction? not sure it matters
-                finished_responses, working_miner_uids = await send_predictions_to_miners(
-                    vali, input_synapse, miner_uids
-                )
-                # Add the responses to the list of responses
-                for response in finished_responses:
-                    # Extract match_prediction and add app_request_id
-                    match_prediction = response.match_prediction
-                    match_prediction_dict = match_prediction.__dict__
-                    match_prediction_dict["app_request_id"] = pr["app_request_id"]
-                    match_prediction_dict["matchDate"] = str(match_prediction_dict["matchDate"]), # convert matchDate to string for serialization
-                    prediction_responses.append(match_prediction_dict)
-
-                # Loop through miners not responding and add them to the response list with a flag
-                for uid in miner_uids:
-                    if uid not in working_miner_uids:
-                        match_prediction_not_working = pr
-                        match_prediction_not_working["minerHasIssue"] = True
-                        match_prediction_not_working["minerIssueMessage"] = "Miner did not respond with a prediction."
-                        prediction_responses.append(match_prediction_not_working)
-
-            else:
-                bt.logging.info(
-                    f"-- No miner uid found for {miner_hotkey}, skipping."
-                )
-
-        if len(prediction_responses) > 0:
-            max_retries = 3
-            # Post the prediction responses back to API
-            for attempt in range(max_retries):
-                try:
-                    # Attempt to post the prediction responses
-                    post_result = await post_app_prediction_responses(
-                        vali, app_prediction_responses_endpoint, prediction_responses
-                    )
-                    return post_result
-                except Exception as e:
-                    bt.logging.error(f"Attempt {attempt + 1} failed: {e}")
-                    if attempt < max_retries - 1:
-                        # Wait before retrying
-                        await asyncio.sleep(2)
-                    else:
-                        # Raise the exception if the maximum number of retries is reached
-                        bt.logging.error(
-                            f"Failed to post app prediction responses after {max_retries} attempts."
-                        )
-                        # Return False to indicate that the post failed
-                        return False
-
-        return True
-
-    except Exception as e:
-        bt.logging.error(f"Error processing app prediction requests: {e}")
-        return False
-
-
-async def post_app_prediction_responses(
-    vali, prediction_responses_endpoint, prediction_responses
-):
-    keypair = vali.dendrite.keypair
-    hotkey = keypair.ss58_address
-    signature = f"0x{keypair.sign(hotkey).hex()}"
-    try:
-        # Post the app prediction request responses back to the api
-        """
-        prediction_responses = [
-            {
-                "app_request_id": "frontend-12345",
-                "match_prediction":{
-                    "matchId": "TeamATeamB202408011530",
-                    "matchDate": "2024-08-01 15:30:00",
-                    "sport": "Baseball",
-                    "league": "MLB",
-                    "homeTeamName": "Team A",
-                    "awayTeamName": "Team B",
-                    "homeTeamScore": 2,
-                    "awayTeamScore": 3,
-                    "isComplete": 1,
-                    "miner_hotkey": "hotkey123"
-                }
-            }
-        ]
-        """
-        async with ClientSession() as session:
-            async with session.post(
-                prediction_responses_endpoint,
-                auth=BasicAuth(hotkey, signature),
-                json=prediction_responses,
-            ) as response:
-                response.raise_for_status()
-                bt.logging.info("Successfully posted app prediction responses to API.")
-                return True
-
-    except Exception as e:
-        bt.logging.error(f"Error posting app prediction responses to API: {e}")
-        return False
-
-
-async def send_league_commitments_to_miners(
-    vali: Validator, input_synapse: GetLeagueCommitments, miner_uids: List[int]
-):
-    try:
-        random.shuffle(miner_uids)
-        axons = [vali.metagraph.axons[uid] for uid in miner_uids]
-        
-        responses = await vali.dendrite(
-            # Send the query to selected miner axons in the network.
-            axons=axons,
-            synapse=input_synapse,
-            deserialize=True,
-            timeout=VALIDATOR_TIMEOUT,
-        )
-
-        working_miner_uids = []
-        finished_responses = []
-        uid_league_updates = {}
-        for response in responses:
-            
-            if (
-                response is None
-                or response.leagues is None
-                or response.axon is None
-                or response.axon.hotkey is None
-            ):
-                bt.logging.info(
-                    f"{response.axon.hotkey}: Miner failed to respond to league commitments."
-                )
-                continue
-            else:
-                uid = [
-                    uid
-                    for uid, axon in zip(miner_uids, axons)
-                    if axon.hotkey == response.axon.hotkey
-                ][0]
-                working_miner_uids.append(uid)
-                finished_responses.append(response)
-                # check if the leagues are valid. throw out any invalid leagues
-                valid_leagues = []
-                for league in response.leagues:
-                    if league in League:
-                        valid_leagues.append(league)
-                    else:
-                        bt.logging.info(
-                            f"{response.axon.hotkey}: League {league} is not valid. Throwing out."
-                        )
-                uid_league_updates[uid] = valid_leagues
-
-        if len(working_miner_uids) == 0:
-            bt.logging.info("No miner responses available.")
-            return (finished_responses, working_miner_uids)
-
-        bt.logging.info(f"Received responses: {responses}")
-        bt.logging.info(f"Storing miner league commitments to validator storage.")
-        # Bulk update of uids_to_leagues
-        with vali.uids_to_leagues_lock:
-            for uid, leagues in uid_league_updates.items():
-                vali.uids_to_leagues[uid] = leagues
-
-        return
-
-    except Exception:
-        bt.logging.error(
-            f"Failed to send predictions to miners and store in validator database.",
-            traceback.format_exc(),
-        )
-        return None
-
-
-def get_match_prediction_requests(vali: Validator) -> List[MatchPrediction]:
-    # Get all eligible matches that can be predicted
-    matches = storage.get_matches_to_predict()
-    if not matches:
-        return []
-    
-    current_time = dt.datetime.now(dt.timezone.utc)
-    # Get all the match prediction request data
-    match_prediction_requests = storage.get_match_prediction_requests()
-
-    match_predictions = []
-    for match in matches:
-        # Skip any matches from non-active leagues
-        if match.league not in vali.ACTIVE_LEAGUES:
-            continue
-
-        # If the match is not in the match_prediction_requests, add it
-        if match.matchId not in match_prediction_requests:
-            match_prediction_requests[match.matchId] = {
-                '48_hour': False,
-                '12_hour': False,
-                '4_hour': False,
-                '10_min': False
-            }
-
-        # Calculate the time until the match
-        match_date_aware = match.matchDate.replace(tzinfo=timezone.utc)
-        time_until_match = match_date_aware - current_time
-
-        """
-        print(f"Match: {match.matchId}, Time until match: {time_until_match}")
-        print(f"48_hour: {match_prediction_requests[match.matchId]['48_hour']}")
-        print(f"12_hour: {match_prediction_requests[match.matchId]['12_hour']}")
-        print(f"4_hour: {match_prediction_requests[match.matchId]['4_hour']}")
-        print(f"10_min: {match_prediction_requests[match.matchId]['10_min']}")
-        """
-
-        # Define prediction windows
-        prediction_windows = [
-            ('48_hour', timedelta(hours=48), timedelta(hours=47), 'prediction_48_hour'),
-            ('12_hour', timedelta(hours=12), timedelta(hours=11), 'prediction_12_hour'),
-            ('4_hour', timedelta(hours=4), timedelta(hours=3), 'prediction_4_hour'),
-            ('10_min', timedelta(minutes=15), timedelta(minutes=5), 'prediction_10_min')
-        ]
-
-        if match.matchId == "2786eecc25d70b5a4091d22364a16a0f":
-            if (not match_prediction_requests[match.matchId]['12_hour']):
-                match_predictions.append(
-                    MatchPrediction(
-                        matchId=match.matchId,
-                        matchDate=str(match.matchDate),
-                        sport=match.sport,
-                        league=match.league,
-                        homeTeamName=match.homeTeamName,
-                        awayTeamName=match.awayTeamName
-                    )
-                )
-                storage.update_match_prediction_request(match.matchId, 'prediction_12_hour')
-
-        # Create match predictions for each prediction window, if the match has not been predicted in that window
-        for window, upper_bound, lower_bound, update_key in prediction_windows:
-            if (not match_prediction_requests[match.matchId][window] and
-                upper_bound >= time_until_match > lower_bound):
-                bt.logging.debug(f"Match found in prediction window {window}: {match.awayTeamName} at {match.homeTeamName} on {match.matchDate}")
-                match_predictions.append(
-                    MatchPrediction(
-                        matchId=match.matchId,
-                        matchDate=str(match.matchDate),
-                        sport=match.sport,
-                        league=match.league,
-                        homeTeamName=match.homeTeamName,
-                        awayTeamName=match.awayTeamName
-                    )
-                )
-                storage.update_match_prediction_request(match.matchId, update_key)
-                break  # Only one prediction per match per cycle
-    
-    return match_predictions
-
-
-async def send_predictions_to_miners(
-    vali: Validator, input_synapse: GetMatchPrediction, miner_uids: List[int]
-) -> Tuple[List[MatchPrediction], List[int]]:
-    try:
-        if IS_DEV:
-            # For now, just return a list of random MatchPrediction responses
-            responses = [
-                GetMatchPrediction(
-                    match_prediction=MatchPrediction(
-                        matchId=input_synapse.match_prediction.matchId,
-                        matchDate=input_synapse.match_prediction.matchDate,
-                        sport=input_synapse.match_prediction.sport,
-                        league=input_synapse.match_prediction.league,
-                        homeTeamName=input_synapse.match_prediction.homeTeamName,
-                        awayTeamName=input_synapse.match_prediction.awayTeamName,
-                        homeTeamScore=random.randint(0, 10),
-                        awayTeamScore=random.randint(0, 10),
-                    )
-                )
-                for uid in miner_uids
-            ]
-        else:
-
-            random.shuffle(miner_uids)
-            axons = [vali.metagraph.axons[uid] for uid in miner_uids]
-
-            # convert matchDate to string for serialization
-            input_synapse.match_prediction.matchDate = str(
-                input_synapse.match_prediction.matchDate
-            )
-            responses = await vali.dendrite(
-                # Send the query to selected miner axons in the network.
-                axons=axons,
-                synapse=input_synapse,
-                deserialize=True,
-                timeout=VALIDATOR_TIMEOUT,
-            )
-
-        working_miner_uids = []
-        finished_responses = []
-        for response in responses:
-            is_prediction_valid, error_msg = is_match_prediction_valid(
-                response.match_prediction,
-                input_synapse,
-            )
-            if IS_DEV:
-                uid = miner_uids.pop(random.randrange(len(miner_uids)))
-                working_miner_uids.append(uid)
-                finished_responses.append(response)
-            else:
-                if (
-                    response is None
-                    or response.match_prediction is None
-<<<<<<< HEAD
-                    or response.match_prediction.homeTeamScore is None
-                    or response.match_prediction.awayTeamScore is None
-=======
-                    or response.match_prediction.probabilityChoice is None
-                    or response.match_prediction.probability is None
->>>>>>> 65e29e48
-                    or response.axon is None
-                    or response.axon.hotkey is None
-                ):
-                    bt.logging.info(
-                        f"{response.axon.hotkey}: Miner failed to respond with a valid prediction."
-                    )
-                    continue
-                elif not is_prediction_valid:
-                    bt.logging.info(
-                        f"{response.axon.hotkey}: Miner prediction failed validation: {error_msg}"
-                    )
-                    continue
-                else:
-                    uid = [
-                        uid
-                        for uid, axon in zip(miner_uids, axons)
-                        if axon.hotkey == response.axon.hotkey
-                    ][0]
-                    working_miner_uids.append(uid)
-                    response.match_prediction.minerId = uid
-                    response.match_prediction.hotkey = response.axon.hotkey
-                    response.match_prediction.predictionDate = dt.datetime.now()
-                    finished_responses.append(response)
-
-        if len(working_miner_uids) == 0:
-            bt.logging.info("No miner responses available.")
-            return (finished_responses, working_miner_uids)
-
-        bt.logging.info(f"Received responses: {redact_scores(responses)}")
-        # store miner predictions in validator database to be scored when applicable
-        bt.logging.info(f"Storing predictions in validator database.")
-        storage.insert_match_predictions(finished_responses)
-
-        return (finished_responses, working_miner_uids)
-
-    except Exception:
-        bt.logging.error(
-            f"Failed to send predictions to miners and store in validator database.",
-            traceback.format_exc(),
-        )
-        return None
-    
-
-def clean_up_unscored_deregistered_match_predictions(active_miner_hotkeys: List[str]):
-    """Deletes unscored predictions returned from miners that are no longer registered."""
-    try:
-        storage.delete_unscored_deregistered_match_predictions(active_miner_hotkeys)
-    except Exception as e:
-        bt.logging.error(f"Error cleaning up unscored deregistered predictions: {e}")
-
-
-def clean_up_unscored_deregistered_match_predictions(active_miner_hotkeys: List[str], active_miner_uids: List[int]):
-    """Deletes unscored predictions returned from miners that are no longer registered."""
-    try:
-        storage.delete_unscored_deregistered_match_predictions(active_miner_hotkeys, active_miner_uids)
-    except Exception as e:
-        bt.logging.error(f"Error cleaning up unscored deregistered predictions: {e}")
-
-
-def archive_deregistered_match_predictions(active_miner_hotkeys: List[str], active_miner_uids: List[int]):
-    """Archives predictions from miners that are no longer registered."""
-    try:
-        storage.archive_match_predictions(active_miner_hotkeys, active_miner_uids)
-    except Exception as e:
-        bt.logging.error(f"Error archiving unscored deregistered predictions: {e}")
-
-
-def find_and_score_edge_match_predictions(batchsize: int) -> Tuple[List[float], List[int], List[int], List[str], List[str]]:
-    """Query the validator's local storage for a list of qualifying MatchPredictions that can be scored.
-
-    Then run CLV Edge calculations and return results
-    """
-
-    # Query for scorable match predictions with actual match data
-    predictions_with_match_data = storage.get_match_predictions_to_score(batchsize)
-
-    edge_scores = []
-    correct_winner_results = []
-    miner_uids = []
-    predictions = []
-    sports = []
-    leagues = []
-    for pwmd in predictions_with_match_data:
-        prediction = pwmd.prediction
-        uid = prediction.minerId
-
-        # Calculate the CLV Edge for the prediction
-        edge, correct_winner_score = scoring_utils.calculate_edge(
-            prediction_team=prediction.get_predicted_team(),
-            prediction_prob=prediction.probability,
-            actual_team=pwmd.get_actual_winner(),
-            consensus_closing_odds=pwmd.get_actual_winner_odds(),
-        )
-        prediction.closingEdge = edge
-        
-        edge_scores.append(edge)
-        correct_winner_results.append(correct_winner_score)
-        miner_uids.append(uid)
-        predictions.append(prediction)
-        sports.append(prediction.sport)
-        leagues.append(prediction.league)
-
-    # mark predictions as scored in the local db
-    if len(predictions) > 0:
-        storage.update_match_predictions(predictions)
-
-    return [
-        edge_scores,
-        correct_winner_results,
-        miner_uids,
-        sports,
-        leagues,
-    ]
-
-
-def is_match_prediction_valid(
-    prediction: MatchPrediction, input_synapse: GetMatchPrediction
-) -> Tuple[bool, str]:
-    """Performs basic validation on a MatchPrediction.
-
-    Returns a tuple of (is_valid, reason) where is_valid is True if the entities are valid,
-    and reason is a string describing why they are not valid.
-    """
-
-<<<<<<< HEAD
-    if prediction is None:
-        return (False, "Prediction is None")
-
-=======
-    # Check if probabilityChoice is None
-    if prediction.probabilityChoice is None:
-        return (
-            False,
-            "Probability choice is None",
-        )
-    # Check the validity of the probability predictions
-    if isinstance(prediction.probabilityChoice, str):
-        if get_probablity_choice_from_string(prediction.probabilityChoice) is None:
-            return (
-                False,
-                f"Probability choice {prediction.probabilityChoice} is not a valid choice",
-            )
-    elif isinstance(prediction.probabilityChoice, ProbabilityChoice):
-        probability_choice = prediction.probabilityChoice
-    else:
-        return (
-            False,
-            f"Probability choice {prediction.probabilityChoice} is not of type ProbabilityChoice or str",
-        )
-    
-    if not isinstance(prediction.probability, float):
-        return (
-            False,
-            f"Probability {prediction.probability} is not a float",
-        )
-    if prediction.probability < 0 or prediction.probability > 1:
-        return (
-            False,
-            f"Probability {prediction.probability} is not between 0 and 1",
-        )
-    """ Turning off homeTeamScore and awayTeamScore validation as it will no longer be needed.
->>>>>>> 65e29e48
-    # Check the validity of the scores
-    if not isinstance(prediction.homeTeamScore, int):
-        return (
-            False,
-            f"Home team score {prediction.homeTeamScore} is not an integer",
-        )
-    if prediction.homeTeamScore < 0:
-        return (
-            False,
-            f"Home team score {prediction.homeTeamScore} is a negative integer",
-        )
-
-    if not isinstance(prediction.awayTeamScore, int):
-        return (
-            False,
-            f"Away team score {prediction.awayTeamScore} is not an integer",
-        )
-    if prediction.awayTeamScore < 0:
-        return (
-            False,
-            f"Away team score {prediction.awayTeamScore} is a negative integer",
-        )
-    """
-
-    # Check that the prediction response matches the prediction request
-    if (
-        prediction.matchId != input_synapse.match_prediction.matchId
-        or str(prediction.matchDate) != str(input_synapse.match_prediction.matchDate)
-        or prediction.sport != input_synapse.match_prediction.sport
-        or prediction.league != input_synapse.match_prediction.league
-        or prediction.homeTeamName != input_synapse.match_prediction.homeTeamName
-        or prediction.awayTeamName != input_synapse.match_prediction.awayTeamName
-        or prediction.closingEdge != input_synapse.match_prediction.closingEdge # closingEdge is not part of the request and should be ignored/None
-    ):
-        return (
-            False,
-            f"Prediction response does not match prediction request",
-        )
-
-    return (True, "")
-
-
-async def post_prediction_edge_results(
-    vali,
-    prediction_edge_results_endpoint,
-    edge_scores,
-    correct_winner_results,
-    prediction_uids,
-    prediction_hotkeys,
-    prediction_sports,
-    prediction_leagues,
-):
-    keypair = vali.dendrite.keypair
-    hotkey = keypair.ss58_address
-    signature = f"0x{keypair.sign(hotkey).hex()}"
-    max_retries = 3
-
-    for attempt in range(max_retries):
-        try:
-            # Post the scoring results back to the api
-            scoring_results = {
-                "scores": edge_scores,
-                "correct_winner_results": correct_winner_results,
-                "uids": prediction_uids,
-                "hotkeys": prediction_hotkeys,
-                "sports": prediction_sports,
-                "leagues": prediction_leagues,
-            }
-            async with ClientSession() as session:
-                async with session.post(
-                    prediction_edge_results_endpoint,
-                    auth=BasicAuth(hotkey, signature),
-                    json=scoring_results,
-                ) as response:
-                    response.raise_for_status()
-                    bt.logging.info("Successfully posted prediction edge results to API.")
-                    return response
-
-        except Exception as e:
-            bt.logging.error(
-                f"Error posting prediction edge results to API, attempt {attempt + 1}: {e}"
-            )
-            if attempt < max_retries - 1:
-                # Wait before retrying
-                await asyncio.sleep(2)
-            else:
-                bt.logging.error(
-                    f"Max retries attempted posting prediction edge results to API. Contact a Sportstensor admin."
-                )
-
-
-async def post_prediction_results(
-    vali,
-    prediction_results_endpoint,
-    prediction_scores,
-    correct_winner_results,
-    prediction_rewards_uids,
-    prediction_results_hotkeys,
-    prediction_sports,
-    prediction_leagues,
-):
-    keypair = vali.dendrite.keypair
-    hotkey = keypair.ss58_address
-    signature = f"0x{keypair.sign(hotkey).hex()}"
-    max_retries = 3
-
-    for attempt in range(max_retries):
-        try:
-            # Post the scoring results back to the api
-            scoring_results = {
-                "scores": prediction_scores,
-                "correct_winner_results": correct_winner_results,
-                "uids": prediction_rewards_uids,
-                "hotkeys": prediction_results_hotkeys,
-                "sports": prediction_sports,
-                "leagues": prediction_leagues,
-            }
-            async with ClientSession() as session:
-                async with session.post(
-                    prediction_results_endpoint,
-                    auth=BasicAuth(hotkey, signature),
-                    json=scoring_results,
-                ) as response:
-                    response.raise_for_status()
-                    bt.logging.info("Successfully posted prediction results to API.")
-                    return response
-
-        except Exception as e:
-            bt.logging.error(
-                f"Error posting prediction results to API, attempt {attempt + 1}: {e}"
-            )
-            if attempt < max_retries - 1:
-                # Wait before retrying
-                await asyncio.sleep(2)
-            else:
-                bt.logging.error(
-                    f"Max retries attempted posting prediction results to API. Contact a Sportstensor admin."
-                )
-
-
-def redact_scores(responses):
-    redacted_responses = []
-    for response in responses:
-        # Create a copy of the response to avoid modifying the original
-        redacted_response = copy.deepcopy(response)
-
-        # Redact the homeTeamScore, awayTeamScore, probabilityChoice, and probability fields
-        if (
-            hasattr(redacted_response.match_prediction, "homeTeamScore")
-            and redacted_response.match_prediction.homeTeamScore is not None
-        ):
-            redacted_response.match_prediction.homeTeamScore = "REDACTED"
-        if (
-            hasattr(redacted_response.match_prediction, "awayTeamScore")
-            and redacted_response.match_prediction.awayTeamScore is not None
-        ):
-            redacted_response.match_prediction.awayTeamScore = "REDACTED"
-        if (
-            hasattr(redacted_response.match_prediction, "probabilityChoice")
-            and redacted_response.match_prediction.probabilityChoice is not None
-        ):
-            redacted_response.match_prediction.probabilityChoice = "REDACTED"
-        if (
-            hasattr(redacted_response.match_prediction, "probability")
-            and redacted_response.match_prediction.probability is not None
-        ):
-            redacted_response.match_prediction.probability = "REDACTED"
-
-        redacted_responses.append(redacted_response)
-    return redacted_responses
-
-
-def check_uid_availability(
-    metagraph: "bt.metagraph.Metagraph", uid: int, vpermit_tao_limit: int
-) -> bool:
-    """Check if uid is available. The UID should be available if it is serving and has less than vpermit_tao_limit stake
-    Args:
-        metagraph (:obj: bt.metagraph.Metagraph): Metagraph object
-        uid (int): uid to be checked
-        vpermit_tao_limit (int): Validator permit tao limit
-    Returns:
-        bool: True if uid is available, False otherwise
-    """
-    # Filter non serving axons.
-    if not metagraph.axons[uid].is_serving:
-        return False
-    # Filter validator permit > 1024 stake.
-    if metagraph.validator_permit[uid]:
-        if metagraph.S[uid] > vpermit_tao_limit:
-            return False
-    # Available otherwise.
-    return True
-
-
-def get_random_uids(self, k: int, exclude: List[int] = None) -> List[int]:
-    """Returns k available random uids from the metagraph.
-    Args:
-        k (int): Number of uids to return.
-        exclude (List[int]): List of uids to exclude from the random sampling.
-    Returns:
-        uids (List[int]): Randomly sampled available uids.
-    Notes:
-        If `k` is larger than the number of available `uids`, set `k` to the number of available `uids`.
-    """
-    candidate_uids = []
-    avail_uids = []
-
-    for uid in range(self.metagraph.n.item()):
-        uid_is_available = check_uid_availability(
-            self.metagraph, uid, self.config.neuron.vpermit_tao_limit
-        )
-        uid_is_not_excluded = exclude is None or uid not in exclude
-
-        if uid_is_available:
-            avail_uids.append(uid)
-            if uid_is_not_excluded:
-                candidate_uids.append(uid)
-
-    # Check if candidate_uids contain enough for querying, if not grab all available uids
-    available_uids = candidate_uids
-
-    # Only grab random set of uids if k is greater than 0. allows to send all by passing in -1
-    if k > 0:
-        if len(candidate_uids) < k:
-            new_avail_uids = [uid for uid in avail_uids if uid not in candidate_uids]
-            available_uids += random.sample(
-                new_avail_uids,
-                min(len(new_avail_uids), k - len(candidate_uids)),
-            )
-        uids = random.sample(available_uids, min(k, len(available_uids)))
-    else:
-        uids = available_uids
-
-    return uids
+from aiohttp import ClientSession, BasicAuth
+import asyncio
+import requests
+import bittensor as bt
+import torch
+import random
+import traceback
+from typing import List, Optional, Tuple, Type, Union
+import datetime as dt
+from datetime import timedelta, timezone
+from collections import defaultdict
+import copy
+
+from common.data import Sport, League, Match, MatchPrediction, ProbabilityChoice, get_probablity_choice_from_string
+from common.protocol import GetLeagueCommitments, GetMatchPrediction
+import storage.validator_storage as storage
+from storage.sqlite_validator_storage import SqliteValidatorStorage
+
+from common.constants import (
+    IS_DEV,
+    VALIDATOR_TIMEOUT
+)
+
+from neurons.validator import Validator
+from vali_utils import scoring_utils
+
+# initialize our validator storage class
+storage = SqliteValidatorStorage.get_instance()
+storage.initialize()
+
+
+async def sync_match_data(match_data_endpoint) -> bool:
+    try:
+        async with ClientSession() as session:
+            # TODO: add in authentication
+            async with session.get(match_data_endpoint) as response:
+                response.raise_for_status()
+                match_data = await response.json()
+
+        if not match_data or "matches" not in match_data:
+            bt.logging.info("No match data returned from API")
+            return False
+
+        match_data = match_data["matches"]
+
+        # UPSERT logic
+        matches_to_insert = []
+        matches_to_update = []
+        for item in match_data:
+            if "matchId" not in item:
+                bt.logging.error(f"Skipping match data missing matchId: {item}")
+                continue
+
+            match = Match(
+                matchId=item["matchId"],
+                matchDate=item["matchDate"],
+                sport=item["sport"],
+                league=item["matchLeague"],
+                homeTeamName=item["homeTeamName"],
+                awayTeamName=item["awayTeamName"],
+                homeTeamScore=item["homeTeamScore"],
+                awayTeamScore=item["awayTeamScore"],
+                homeTeamOdds=item["homeTeamOdds"],
+                awayTeamOdds=item["awayTeamOdds"],
+                drawOdds=item["drawOdds"],
+                isComplete=item["isComplete"],
+            )
+            if storage.check_match(item["matchId"]):
+                matches_to_update.append(match)
+            else:
+                matches_to_insert.append(match)
+
+        if matches_to_insert:
+            storage.insert_matches(matches_to_insert)
+            bt.logging.info(f"Inserted {len(matches_to_insert)} new matches.")
+        if matches_to_update:
+            storage.update_matches(matches_to_update)
+            bt.logging.info(f"Updated {len(matches_to_update)} existing matches.")
+
+        return True
+
+    except Exception as e:
+        bt.logging.error(f"Error getting match data: {e}")
+        return False
+    
+def sync_match_odds_data(match_odds_data_endpoint: str, matchId: str = None) -> Optional[List[Tuple[str, float, float, float, str]]]:
+    try:
+        # Construct the URL
+        if matchId:
+            match_odds_data_endpoint = f"{match_odds_data_endpoint}?matchId={matchId}"
+
+        # Make the GET request
+        response = requests.get(match_odds_data_endpoint)
+        response.raise_for_status()
+        odds_data = response.json()
+
+        if not odds_data or "match_odds" not in odds_data:
+            bt.logging.debug("No odds data returned from API")
+            return None
+        
+        odds_data = odds_data["match_odds"]
+        if len(odds_data) == 0:
+            bt.logging.debug("No odds data returned from API")
+            return None
+
+        odds_to_insert = []
+        for item in odds_data:
+            if "matchId" not in item:
+                bt.logging.error(f"Skipping odds data missing matchId: {item}")
+                continue
+            if not storage.check_match_odds(item["matchId"]):
+                odds_to_insert.append((
+                    item["matchId"],
+                    float(item["homeTeamOdds"]),
+                    float(item["awayTeamOdds"]),
+                    float(item["drawOdds"]),
+                    item["lastUpdated"]
+                ))
+
+        if odds_to_insert:
+            storage.insert_match_odds(odds_to_insert)
+            bt.logging.info(f"Inserted {len(odds_to_insert)} odds for matches.")
+
+        return odds_to_insert
+
+    except requests.RequestException as e:
+        bt.logging.error(f"Error getting odds data: {e}")
+        return None
+
+    except Exception as e:
+        bt.logging.error(f"Unexpected error getting odds data: {e}")
+        return None
+
+async def process_app_prediction_requests(
+    vali: Validator,
+    app_prediction_requests_endpoint: str,
+    app_prediction_responses_endpoint: str,
+) -> bool:
+    keypair = vali.dendrite.keypair
+    hotkey = keypair.ss58_address
+    signature = f"0x{keypair.sign(hotkey).hex()}"
+    try:
+        async with ClientSession() as session:
+            async with session.get(
+                app_prediction_requests_endpoint, auth=BasicAuth(hotkey, signature)
+            ) as response:
+                response.raise_for_status()
+                prediction_requests = await response.json()
+
+        if not prediction_requests or "requests" not in prediction_requests:
+            bt.logging.info("No app prediction requests returned from API")
+            return False
+
+        prediction_requests = prediction_requests["requests"]
+
+        prediction_responses = []
+        bt.logging.info(
+            f"Sending {len(prediction_requests)} app requests to miners for predictions."
+        )
+        for pr in prediction_requests:
+            match_prediction = MatchPrediction(
+                matchId=pr["matchId"],
+                matchDate=pr["matchDate"],
+                sport=pr["sport"],
+                league=pr["league"],
+                homeTeamName=pr["homeTeamName"],
+                awayTeamName=pr["awayTeamName"],
+            )
+            miner_hotkey = pr["miner_hotkey"]
+            if IS_DEV:
+                miner_uids = [9999]
+            else:
+                if miner_hotkey in vali.metagraph.hotkeys:
+                    miner_uids = [
+                        vali.metagraph.hotkeys.index(miner_hotkey) 
+                    ]
+
+            if len(miner_uids) > 0:
+                bt.logging.info(
+                    f"-- Sending match to miners {miner_uids} for predictions."
+                )
+                input_synapse = GetMatchPrediction(match_prediction=match_prediction)
+                # Send prediction requests to miners and store their responses. TODO: do we need to mark the stored prediction as being an app request prediction? not sure it matters
+                finished_responses, working_miner_uids = await send_predictions_to_miners(
+                    vali, input_synapse, miner_uids
+                )
+                # Add the responses to the list of responses
+                for response in finished_responses:
+                    # Extract match_prediction and add app_request_id
+                    match_prediction = response.match_prediction
+                    match_prediction_dict = match_prediction.__dict__
+                    match_prediction_dict["app_request_id"] = pr["app_request_id"]
+                    match_prediction_dict["matchDate"] = str(match_prediction_dict["matchDate"]), # convert matchDate to string for serialization
+                    prediction_responses.append(match_prediction_dict)
+
+                # Loop through miners not responding and add them to the response list with a flag
+                for uid in miner_uids:
+                    if uid not in working_miner_uids:
+                        match_prediction_not_working = pr
+                        match_prediction_not_working["minerHasIssue"] = True
+                        match_prediction_not_working["minerIssueMessage"] = "Miner did not respond with a prediction."
+                        prediction_responses.append(match_prediction_not_working)
+
+            else:
+                bt.logging.info(
+                    f"-- No miner uid found for {miner_hotkey}, skipping."
+                )
+
+        if len(prediction_responses) > 0:
+            max_retries = 3
+            # Post the prediction responses back to API
+            for attempt in range(max_retries):
+                try:
+                    # Attempt to post the prediction responses
+                    post_result = await post_app_prediction_responses(
+                        vali, app_prediction_responses_endpoint, prediction_responses
+                    )
+                    return post_result
+                except Exception as e:
+                    bt.logging.error(f"Attempt {attempt + 1} failed: {e}")
+                    if attempt < max_retries - 1:
+                        # Wait before retrying
+                        await asyncio.sleep(2)
+                    else:
+                        # Raise the exception if the maximum number of retries is reached
+                        bt.logging.error(
+                            f"Failed to post app prediction responses after {max_retries} attempts."
+                        )
+                        # Return False to indicate that the post failed
+                        return False
+
+        return True
+
+    except Exception as e:
+        bt.logging.error(f"Error processing app prediction requests: {e}")
+        return False
+
+
+async def post_app_prediction_responses(
+    vali, prediction_responses_endpoint, prediction_responses
+):
+    keypair = vali.dendrite.keypair
+    hotkey = keypair.ss58_address
+    signature = f"0x{keypair.sign(hotkey).hex()}"
+    try:
+        # Post the app prediction request responses back to the api
+        """
+        prediction_responses = [
+            {
+                "app_request_id": "frontend-12345",
+                "match_prediction":{
+                    "matchId": "TeamATeamB202408011530",
+                    "matchDate": "2024-08-01 15:30:00",
+                    "sport": "Baseball",
+                    "league": "MLB",
+                    "homeTeamName": "Team A",
+                    "awayTeamName": "Team B",
+                    "homeTeamScore": 2,
+                    "awayTeamScore": 3,
+                    "isComplete": 1,
+                    "miner_hotkey": "hotkey123"
+                }
+            }
+        ]
+        """
+        async with ClientSession() as session:
+            async with session.post(
+                prediction_responses_endpoint,
+                auth=BasicAuth(hotkey, signature),
+                json=prediction_responses,
+            ) as response:
+                response.raise_for_status()
+                bt.logging.info("Successfully posted app prediction responses to API.")
+                return True
+
+    except Exception as e:
+        bt.logging.error(f"Error posting app prediction responses to API: {e}")
+        return False
+
+
+async def send_league_commitments_to_miners(
+    vali: Validator, input_synapse: GetLeagueCommitments, miner_uids: List[int]
+):
+    try:
+        random.shuffle(miner_uids)
+        axons = [vali.metagraph.axons[uid] for uid in miner_uids]
+        
+        responses = await vali.dendrite(
+            # Send the query to selected miner axons in the network.
+            axons=axons,
+            synapse=input_synapse,
+            deserialize=True,
+            timeout=VALIDATOR_TIMEOUT,
+        )
+
+        working_miner_uids = []
+        finished_responses = []
+        uid_league_updates = {}
+        for response in responses:
+            
+            if (
+                response is None
+                or response.leagues is None
+                or response.axon is None
+                or response.axon.hotkey is None
+            ):
+                bt.logging.info(
+                    f"{response.axon.hotkey}: Miner failed to respond to league commitments."
+                )
+                continue
+            else:
+                uid = [
+                    uid
+                    for uid, axon in zip(miner_uids, axons)
+                    if axon.hotkey == response.axon.hotkey
+                ][0]
+                working_miner_uids.append(uid)
+                finished_responses.append(response)
+                # check if the leagues are valid. throw out any invalid leagues
+                valid_leagues = []
+                for league in response.leagues:
+                    if league in League:
+                        valid_leagues.append(league)
+                    else:
+                        bt.logging.info(
+                            f"{response.axon.hotkey}: League {league} is not valid. Throwing out."
+                        )
+                uid_league_updates[uid] = valid_leagues
+
+        if len(working_miner_uids) == 0:
+            bt.logging.info("No miner responses available.")
+            return (finished_responses, working_miner_uids)
+
+        bt.logging.info(f"Received responses: {responses}")
+        bt.logging.info(f"Storing miner league commitments to validator storage.")
+        # Bulk update of uids_to_leagues
+        with vali.uids_to_leagues_lock:
+            for uid, leagues in uid_league_updates.items():
+                vali.uids_to_leagues[uid] = leagues
+
+        return
+
+    except Exception:
+        bt.logging.error(
+            f"Failed to send predictions to miners and store in validator database.",
+            traceback.format_exc(),
+        )
+        return None
+
+
+def get_match_prediction_requests(vali: Validator) -> List[MatchPrediction]:
+    # Get all eligible matches that can be predicted
+    matches = storage.get_matches_to_predict()
+    if not matches:
+        return []
+    
+    current_time = dt.datetime.now(dt.timezone.utc)
+    # Get all the match prediction request data
+    match_prediction_requests = storage.get_match_prediction_requests()
+
+    match_predictions = []
+    for match in matches:
+        # Skip any matches from non-active leagues
+        if match.league not in vali.ACTIVE_LEAGUES:
+            continue
+
+        # If the match is not in the match_prediction_requests, add it
+        if match.matchId not in match_prediction_requests:
+            match_prediction_requests[match.matchId] = {
+                '48_hour': False,
+                '12_hour': False,
+                '4_hour': False,
+                '10_min': False
+            }
+
+        # Calculate the time until the match
+        match_date_aware = match.matchDate.replace(tzinfo=timezone.utc)
+        time_until_match = match_date_aware - current_time
+
+        """
+        print(f"Match: {match.matchId}, Time until match: {time_until_match}")
+        print(f"48_hour: {match_prediction_requests[match.matchId]['48_hour']}")
+        print(f"12_hour: {match_prediction_requests[match.matchId]['12_hour']}")
+        print(f"4_hour: {match_prediction_requests[match.matchId]['4_hour']}")
+        print(f"10_min: {match_prediction_requests[match.matchId]['10_min']}")
+        """
+
+        # Define prediction windows
+        prediction_windows = [
+            ('48_hour', timedelta(hours=48), timedelta(hours=47), 'prediction_48_hour'),
+            ('12_hour', timedelta(hours=12), timedelta(hours=11), 'prediction_12_hour'),
+            ('4_hour', timedelta(hours=4), timedelta(hours=3), 'prediction_4_hour'),
+            ('10_min', timedelta(minutes=15), timedelta(minutes=5), 'prediction_10_min')
+        ]
+
+        if match.matchId == "2786eecc25d70b5a4091d22364a16a0f":
+            if (not match_prediction_requests[match.matchId]['12_hour']):
+                match_predictions.append(
+                    MatchPrediction(
+                        matchId=match.matchId,
+                        matchDate=str(match.matchDate),
+                        sport=match.sport,
+                        league=match.league,
+                        homeTeamName=match.homeTeamName,
+                        awayTeamName=match.awayTeamName
+                    )
+                )
+                storage.update_match_prediction_request(match.matchId, 'prediction_12_hour')
+
+        # Create match predictions for each prediction window, if the match has not been predicted in that window
+        for window, upper_bound, lower_bound, update_key in prediction_windows:
+            if (not match_prediction_requests[match.matchId][window] and
+                upper_bound >= time_until_match > lower_bound):
+                bt.logging.debug(f"Match found in prediction window {window}: {match.awayTeamName} at {match.homeTeamName} on {match.matchDate}")
+                match_predictions.append(
+                    MatchPrediction(
+                        matchId=match.matchId,
+                        matchDate=str(match.matchDate),
+                        sport=match.sport,
+                        league=match.league,
+                        homeTeamName=match.homeTeamName,
+                        awayTeamName=match.awayTeamName
+                    )
+                )
+                storage.update_match_prediction_request(match.matchId, update_key)
+                break  # Only one prediction per match per cycle
+    
+    return match_predictions
+
+
+async def send_predictions_to_miners(
+    vali: Validator, input_synapse: GetMatchPrediction, miner_uids: List[int]
+) -> Tuple[List[MatchPrediction], List[int]]:
+    try:
+        if IS_DEV:
+            # For now, just return a list of random MatchPrediction responses
+            responses = [
+                GetMatchPrediction(
+                    match_prediction=MatchPrediction(
+                        matchId=input_synapse.match_prediction.matchId,
+                        matchDate=input_synapse.match_prediction.matchDate,
+                        sport=input_synapse.match_prediction.sport,
+                        league=input_synapse.match_prediction.league,
+                        homeTeamName=input_synapse.match_prediction.homeTeamName,
+                        awayTeamName=input_synapse.match_prediction.awayTeamName,
+                        homeTeamScore=random.randint(0, 10),
+                        awayTeamScore=random.randint(0, 10),
+                    )
+                )
+                for uid in miner_uids
+            ]
+        else:
+
+            random.shuffle(miner_uids)
+            axons = [vali.metagraph.axons[uid] for uid in miner_uids]
+
+            # convert matchDate to string for serialization
+            input_synapse.match_prediction.matchDate = str(
+                input_synapse.match_prediction.matchDate
+            )
+            responses = await vali.dendrite(
+                # Send the query to selected miner axons in the network.
+                axons=axons,
+                synapse=input_synapse,
+                deserialize=True,
+                timeout=VALIDATOR_TIMEOUT,
+            )
+
+        working_miner_uids = []
+        finished_responses = []
+        for response in responses:
+            is_prediction_valid, error_msg = is_match_prediction_valid(
+                response.match_prediction,
+                input_synapse,
+            )
+            if IS_DEV:
+                uid = miner_uids.pop(random.randrange(len(miner_uids)))
+                working_miner_uids.append(uid)
+                finished_responses.append(response)
+            else:
+                if (
+                    response is None
+                    or response.match_prediction is None
+                    or response.match_prediction.probabilityChoice is None
+                    or response.match_prediction.probability is None
+                    or response.axon is None
+                    or response.axon.hotkey is None
+                ):
+                    bt.logging.info(
+                        f"{response.axon.hotkey}: Miner failed to respond with a valid prediction."
+                    )
+                    continue
+                elif not is_prediction_valid:
+                    bt.logging.info(
+                        f"{response.axon.hotkey}: Miner prediction failed validation: {error_msg}"
+                    )
+                    continue
+                else:
+                    uid = [
+                        uid
+                        for uid, axon in zip(miner_uids, axons)
+                        if axon.hotkey == response.axon.hotkey
+                    ][0]
+                    working_miner_uids.append(uid)
+                    response.match_prediction.minerId = uid
+                    response.match_prediction.hotkey = response.axon.hotkey
+                    response.match_prediction.predictionDate = dt.datetime.now()
+                    finished_responses.append(response)
+
+        if len(working_miner_uids) == 0:
+            bt.logging.info("No miner responses available.")
+            return (finished_responses, working_miner_uids)
+
+        bt.logging.info(f"Received responses: {redact_scores(responses)}")
+        # store miner predictions in validator database to be scored when applicable
+        bt.logging.info(f"Storing predictions in validator database.")
+        storage.insert_match_predictions(finished_responses)
+
+        return (finished_responses, working_miner_uids)
+
+    except Exception:
+        bt.logging.error(
+            f"Failed to send predictions to miners and store in validator database.",
+            traceback.format_exc(),
+        )
+        return None
+    
+
+def clean_up_unscored_deregistered_match_predictions(active_miner_hotkeys: List[str]):
+    """Deletes unscored predictions returned from miners that are no longer registered."""
+    try:
+        storage.delete_unscored_deregistered_match_predictions(active_miner_hotkeys)
+    except Exception as e:
+        bt.logging.error(f"Error cleaning up unscored deregistered predictions: {e}")
+
+
+def clean_up_unscored_deregistered_match_predictions(active_miner_hotkeys: List[str], active_miner_uids: List[int]):
+    """Deletes unscored predictions returned from miners that are no longer registered."""
+    try:
+        storage.delete_unscored_deregistered_match_predictions(active_miner_hotkeys, active_miner_uids)
+    except Exception as e:
+        bt.logging.error(f"Error cleaning up unscored deregistered predictions: {e}")
+
+
+def archive_deregistered_match_predictions(active_miner_hotkeys: List[str], active_miner_uids: List[int]):
+    """Archives predictions from miners that are no longer registered."""
+    try:
+        storage.archive_match_predictions(active_miner_hotkeys, active_miner_uids)
+    except Exception as e:
+        bt.logging.error(f"Error archiving unscored deregistered predictions: {e}")
+
+
+def find_and_score_edge_match_predictions(batchsize: int) -> Tuple[List[float], List[int], List[int], List[str], List[str]]:
+    """Query the validator's local storage for a list of qualifying MatchPredictions that can be scored.
+
+    Then run CLV Edge calculations and return results
+    """
+
+    # Query for scorable match predictions with actual match data
+    predictions_with_match_data = storage.get_match_predictions_to_score(batchsize)
+
+    edge_scores = []
+    correct_winner_results = []
+    miner_uids = []
+    predictions = []
+    sports = []
+    leagues = []
+    for pwmd in predictions_with_match_data:
+        prediction = pwmd.prediction
+        uid = prediction.minerId
+
+        # Calculate the CLV Edge for the prediction
+        edge, correct_winner_score = scoring_utils.calculate_edge(
+            prediction_team=prediction.get_predicted_team(),
+            prediction_prob=prediction.probability,
+            actual_team=pwmd.get_actual_winner(),
+            consensus_closing_odds=pwmd.get_actual_winner_odds(),
+        )
+        prediction.closingEdge = edge
+        
+        edge_scores.append(edge)
+        correct_winner_results.append(correct_winner_score)
+        miner_uids.append(uid)
+        predictions.append(prediction)
+        sports.append(prediction.sport)
+        leagues.append(prediction.league)
+
+    # mark predictions as scored in the local db
+    if len(predictions) > 0:
+        storage.update_match_predictions(predictions)
+
+    return [
+        edge_scores,
+        correct_winner_results,
+        miner_uids,
+        sports,
+        leagues,
+    ]
+
+
+def is_match_prediction_valid(
+    prediction: MatchPrediction, input_synapse: GetMatchPrediction
+) -> Tuple[bool, str]:
+    """Performs basic validation on a MatchPrediction.
+
+    Returns a tuple of (is_valid, reason) where is_valid is True if the entities are valid,
+    and reason is a string describing why they are not valid.
+    """
+    # Check if probabilityChoice is None
+    if prediction.probabilityChoice is None:
+        return (
+            False,
+            "Probability choice is None",
+        )
+    # Check the validity of the probability predictions
+    if isinstance(prediction.probabilityChoice, str):
+        if get_probablity_choice_from_string(prediction.probabilityChoice) is None:
+            return (
+                False,
+                f"Probability choice {prediction.probabilityChoice} is not a valid choice",
+            )
+    elif isinstance(prediction.probabilityChoice, ProbabilityChoice):
+        probability_choice = prediction.probabilityChoice
+    else:
+        return (
+            False,
+            f"Probability choice {prediction.probabilityChoice} is not of type ProbabilityChoice or str",
+        )
+    
+    if not isinstance(prediction.probability, float):
+        return (
+            False,
+            f"Probability {prediction.probability} is not a float",
+        )
+    if prediction.probability < 0 or prediction.probability > 1:
+        return (
+            False,
+            f"Probability {prediction.probability} is not between 0 and 1",
+        )
+    """ Turning off homeTeamScore and awayTeamScore validation as it will no longer be needed.
+
+    # Check the validity of the scores
+    if not isinstance(prediction.homeTeamScore, int):
+        return (
+            False,
+            f"Home team score {prediction.homeTeamScore} is not an integer",
+        )
+    if prediction.homeTeamScore < 0:
+        return (
+            False,
+            f"Home team score {prediction.homeTeamScore} is a negative integer",
+        )
+
+    if not isinstance(prediction.awayTeamScore, int):
+        return (
+            False,
+            f"Away team score {prediction.awayTeamScore} is not an integer",
+        )
+    if prediction.awayTeamScore < 0:
+        return (
+            False,
+            f"Away team score {prediction.awayTeamScore} is a negative integer",
+        )
+    """
+
+    # Check that the prediction response matches the prediction request
+    if (
+        prediction.matchId != input_synapse.match_prediction.matchId
+        or str(prediction.matchDate) != str(input_synapse.match_prediction.matchDate)
+        or prediction.sport != input_synapse.match_prediction.sport
+        or prediction.league != input_synapse.match_prediction.league
+        or prediction.homeTeamName != input_synapse.match_prediction.homeTeamName
+        or prediction.awayTeamName != input_synapse.match_prediction.awayTeamName
+        or prediction.closingEdge != input_synapse.match_prediction.closingEdge # closingEdge is not part of the request and should be ignored/None
+    ):
+        return (
+            False,
+            f"Prediction response does not match prediction request",
+        )
+
+    return (True, "")
+
+
+async def post_prediction_edge_results(
+    vali,
+    prediction_edge_results_endpoint,
+    edge_scores,
+    correct_winner_results,
+    prediction_uids,
+    prediction_hotkeys,
+    prediction_sports,
+    prediction_leagues,
+):
+    keypair = vali.dendrite.keypair
+    hotkey = keypair.ss58_address
+    signature = f"0x{keypair.sign(hotkey).hex()}"
+    max_retries = 3
+
+    for attempt in range(max_retries):
+        try:
+            # Post the scoring results back to the api
+            scoring_results = {
+                "scores": edge_scores,
+                "correct_winner_results": correct_winner_results,
+                "uids": prediction_uids,
+                "hotkeys": prediction_hotkeys,
+                "sports": prediction_sports,
+                "leagues": prediction_leagues,
+            }
+            async with ClientSession() as session:
+                async with session.post(
+                    prediction_edge_results_endpoint,
+                    auth=BasicAuth(hotkey, signature),
+                    json=scoring_results,
+                ) as response:
+                    response.raise_for_status()
+                    bt.logging.info("Successfully posted prediction edge results to API.")
+                    return response
+
+        except Exception as e:
+            bt.logging.error(
+                f"Error posting prediction edge results to API, attempt {attempt + 1}: {e}"
+            )
+            if attempt < max_retries - 1:
+                # Wait before retrying
+                await asyncio.sleep(2)
+            else:
+                bt.logging.error(
+                    f"Max retries attempted posting prediction edge results to API. Contact a Sportstensor admin."
+                )
+
+
+async def post_prediction_results(
+    vali,
+    prediction_results_endpoint,
+    prediction_scores,
+    correct_winner_results,
+    prediction_rewards_uids,
+    prediction_results_hotkeys,
+    prediction_sports,
+    prediction_leagues,
+):
+    keypair = vali.dendrite.keypair
+    hotkey = keypair.ss58_address
+    signature = f"0x{keypair.sign(hotkey).hex()}"
+    max_retries = 3
+
+    for attempt in range(max_retries):
+        try:
+            # Post the scoring results back to the api
+            scoring_results = {
+                "scores": prediction_scores,
+                "correct_winner_results": correct_winner_results,
+                "uids": prediction_rewards_uids,
+                "hotkeys": prediction_results_hotkeys,
+                "sports": prediction_sports,
+                "leagues": prediction_leagues,
+            }
+            async with ClientSession() as session:
+                async with session.post(
+                    prediction_results_endpoint,
+                    auth=BasicAuth(hotkey, signature),
+                    json=scoring_results,
+                ) as response:
+                    response.raise_for_status()
+                    bt.logging.info("Successfully posted prediction results to API.")
+                    return response
+
+        except Exception as e:
+            bt.logging.error(
+                f"Error posting prediction results to API, attempt {attempt + 1}: {e}"
+            )
+            if attempt < max_retries - 1:
+                # Wait before retrying
+                await asyncio.sleep(2)
+            else:
+                bt.logging.error(
+                    f"Max retries attempted posting prediction results to API. Contact a Sportstensor admin."
+                )
+
+
+def redact_scores(responses):
+    redacted_responses = []
+    for response in responses:
+        # Create a copy of the response to avoid modifying the original
+        redacted_response = copy.deepcopy(response)
+
+        # Redact the homeTeamScore, awayTeamScore, probabilityChoice, and probability fields
+        if (
+            hasattr(redacted_response.match_prediction, "homeTeamScore")
+            and redacted_response.match_prediction.homeTeamScore is not None
+        ):
+            redacted_response.match_prediction.homeTeamScore = "REDACTED"
+        if (
+            hasattr(redacted_response.match_prediction, "awayTeamScore")
+            and redacted_response.match_prediction.awayTeamScore is not None
+        ):
+            redacted_response.match_prediction.awayTeamScore = "REDACTED"
+        if (
+            hasattr(redacted_response.match_prediction, "probabilityChoice")
+            and redacted_response.match_prediction.probabilityChoice is not None
+        ):
+            redacted_response.match_prediction.probabilityChoice = "REDACTED"
+        if (
+            hasattr(redacted_response.match_prediction, "probability")
+            and redacted_response.match_prediction.probability is not None
+        ):
+            redacted_response.match_prediction.probability = "REDACTED"
+
+        redacted_responses.append(redacted_response)
+    return redacted_responses
+
+
+def check_uid_availability(
+    metagraph: "bt.metagraph.Metagraph", uid: int, vpermit_tao_limit: int
+) -> bool:
+    """Check if uid is available. The UID should be available if it is serving and has less than vpermit_tao_limit stake
+    Args:
+        metagraph (:obj: bt.metagraph.Metagraph): Metagraph object
+        uid (int): uid to be checked
+        vpermit_tao_limit (int): Validator permit tao limit
+    Returns:
+        bool: True if uid is available, False otherwise
+    """
+    # Filter non serving axons.
+    if not metagraph.axons[uid].is_serving:
+        return False
+    # Filter validator permit > 1024 stake.
+    if metagraph.validator_permit[uid]:
+        if metagraph.S[uid] > vpermit_tao_limit:
+            return False
+    # Available otherwise.
+    return True
+
+
+def get_random_uids(self, k: int, exclude: List[int] = None) -> List[int]:
+    """Returns k available random uids from the metagraph.
+    Args:
+        k (int): Number of uids to return.
+        exclude (List[int]): List of uids to exclude from the random sampling.
+    Returns:
+        uids (List[int]): Randomly sampled available uids.
+    Notes:
+        If `k` is larger than the number of available `uids`, set `k` to the number of available `uids`.
+    """
+    candidate_uids = []
+    avail_uids = []
+
+    for uid in range(self.metagraph.n.item()):
+        uid_is_available = check_uid_availability(
+            self.metagraph, uid, self.config.neuron.vpermit_tao_limit
+        )
+        uid_is_not_excluded = exclude is None or uid not in exclude
+
+        if uid_is_available:
+            avail_uids.append(uid)
+            if uid_is_not_excluded:
+                candidate_uids.append(uid)
+
+    # Check if candidate_uids contain enough for querying, if not grab all available uids
+    available_uids = candidate_uids
+
+    # Only grab random set of uids if k is greater than 0. allows to send all by passing in -1
+    if k > 0:
+        if len(candidate_uids) < k:
+            new_avail_uids = [uid for uid in avail_uids if uid not in candidate_uids]
+            available_uids += random.sample(
+                new_avail_uids,
+                min(len(new_avail_uids), k - len(candidate_uids)),
+            )
+        uids = random.sample(available_uids, min(k, len(available_uids)))
+    else:
+        uids = available_uids
+
+    return uids