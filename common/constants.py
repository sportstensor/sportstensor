--- conflicted
+++ resolved
@@ -1,119 +1,115 @@
-import datetime
-from common.data import League
-
-IS_DEV = False
-# Controls if validators should process our SportsTensor App-based logic
-ENABLE_APP = False
-
-# The current protocol version (int)
-PROTOCOL_VERSION = 1
-
-# Interval in minutes that we sync match data
-DATA_SYNC_INTERVAL_IN_MINUTES = 30
-
-# Interval in minutes that we ask for league commitments from miners
-LEAGUE_COMMITMENT_INTERVAL_IN_MINUTES = 15
-
-# Interval in minutes that we poll the api for prediction requests from the app
-APP_DATA_SYNC_INTERVAL_IN_MINUTES = 1
-
-# Interval in minutes that we give validators to respond to an assigned app prediction request
-APP_PREDICTIONS_UNFULFILLED_THRESHOLD = 3
-
-# Validator enforced miner response timeout in seconds
-VALIDATOR_TIMEOUT = 10
-
-# Have Validators pull match data every X seconds.
-VALI_REFRESH_MATCHES = 60 * 30
-
-# Have Validators run the cleaning process every X minutes.
-PURGE_DEREGGED_MINERS_INTERVAL_IN_MINUTES = 5
-
-# Minimum time in seconds predictions are allowed before match begins
-MIN_PREDICTION_TIME_THRESHOLD = 60 * 5
-
-# Max number of days in the future for allowable predictions. 
-MAX_PREDICTION_DAYS_THRESHOLD = 1
-
-# Max number of predictions that can be scored at a time
-MAX_BATCHSIZE_FOR_SCORING = 500
-
-# Cut off days to attempt to score predictions. i.e. Any predictions not scored with X days will be left behind
-SCORING_CUTOFF_IN_DAYS = 30
-
-# Interval in minutes that we attempt to score predictions
-SCORING_INTERVAL_IN_MINUTES = 1
-
-# The maximum number of characters a team name can have.
-MAX_TEAM_NAME_LENGTH = 32
-
-########## SCORING CONSTANTS ##############
-# min probability for a prediction to be considered valid. 0.5 removes lay predictions
-MIN_PROBABILITY = 0.5
-MIN_PROB_FOR_DRAWS = 0.3340
-
-NO_LEAGUE_COMMITMENT_PENALTY = -0.25
-<<<<<<< HEAD
-NO_PREDICTION_RESPONSE_PENALTY = -1.0
-NO_LEAGUE_COMMITMENT_GRACE_PERIOD = 60 * 60 * 24 # 24 hours
-=======
-NO_PREDICTION_RESPONSE_PENALTY = -0.1
-MAX_GFILTER_FOR_WRONG_PREDICTION = 0.3
->>>>>>> 98e2dd17
-
-# Copycat punishment constants
-COPYCAT_PUNISHMENT_START_DATE = datetime.datetime(2024, 9, 1, 0, 0, 0, tzinfo=datetime.timezone.utc)
-COPYCAT_PENALTY_SCORE = 0
-COPYCAT_VARIANCE_THRESHOLD = 0.70
-EXACT_MATCH_PREDICTIONS_THRESHOLD = 15
-SUSPICIOUS_CONSECUTIVE_MATCHES_THRESHOLD = 10
-
-ACTIVE_LEAGUES = [
-    League.EPL,
-    League.NFL,
-    League.NBA
-]
-
-LEAGUES_ALLOWING_DRAWS = [
-    League.EPL,
-    League.MLS
-]
-
-ROLLING_PREDICTION_THRESHOLD_BY_LEAGUE = {
-    League.MLB: 250,
-    League.NBA: 180,
-    League.EPL: 60,
-    League.MLS: 60,
-    League.NFL: 64
-}
-
-# MUST ADD UP to 1.0 (100%)
-LEAGUE_SCORING_PERCENTAGES = {
-    League.MLB: 0.0,
-    League.NBA: 0.35,
-    League.EPL: 0.30,
-    League.MLS: 0.0,
-    League.NFL: 0.35
-}
-
-# ALPHA controls how many predictions are needed to start getting rewards. Higher the ALPHA, the less predictions needed.
-LEAGUE_SENSITIVITY_ALPHAS = {
-    League.MLB: 0.025,
-    League.NBA: 0.03,
-    League.EPL: 0.1,
-    League.MLS: 0.1,
-    League.NFL: 0.1
-}
-
-# Single sensitivity alpha depcrecated for league-specific sensitivity alphas
-SENSITIVITY_ALPHA = 0.025
-# GAMMA controls the time decay of CLV. Higher the GAMMA, the faster the decay.
-GAMMA = 0.00125
-# KAPPA controls the sharpness of the interchange between CLV and Time. Higher the KAPPA, the sharper the interchange.
-TRANSITION_KAPPA = 35
-# BETA controls the ranges that the CLV component lives within. Higher the BETA, the tighter the range.
-EXTREMIS_BETA = 0.25
-# PARETO_MU is the minimum value for the Pareto distribution
-PARETO_MU = 1.0
-# PARETO_ALPHA is the shape of the Pareto distribution. The lower the ALPHA, the more suppressed the distribution.
-PARETO_ALPHA = 1.0
+import datetime
+from common.data import League
+
+IS_DEV = False
+# Controls if validators should process our SportsTensor App-based logic
+ENABLE_APP = False
+
+# The current protocol version (int)
+PROTOCOL_VERSION = 1
+
+# Interval in minutes that we sync match data
+DATA_SYNC_INTERVAL_IN_MINUTES = 30
+
+# Interval in minutes that we ask for league commitments from miners
+LEAGUE_COMMITMENT_INTERVAL_IN_MINUTES = 15
+
+# Interval in minutes that we poll the api for prediction requests from the app
+APP_DATA_SYNC_INTERVAL_IN_MINUTES = 1
+
+# Interval in minutes that we give validators to respond to an assigned app prediction request
+APP_PREDICTIONS_UNFULFILLED_THRESHOLD = 3
+
+# Validator enforced miner response timeout in seconds
+VALIDATOR_TIMEOUT = 10
+
+# Have Validators pull match data every X seconds.
+VALI_REFRESH_MATCHES = 60 * 30
+
+# Have Validators run the cleaning process every X minutes.
+PURGE_DEREGGED_MINERS_INTERVAL_IN_MINUTES = 5
+
+# Minimum time in seconds predictions are allowed before match begins
+MIN_PREDICTION_TIME_THRESHOLD = 60 * 5
+
+# Max number of days in the future for allowable predictions. 
+MAX_PREDICTION_DAYS_THRESHOLD = 1
+
+# Max number of predictions that can be scored at a time
+MAX_BATCHSIZE_FOR_SCORING = 500
+
+# Cut off days to attempt to score predictions. i.e. Any predictions not scored with X days will be left behind
+SCORING_CUTOFF_IN_DAYS = 30
+
+# Interval in minutes that we attempt to score predictions
+SCORING_INTERVAL_IN_MINUTES = 1
+
+# The maximum number of characters a team name can have.
+MAX_TEAM_NAME_LENGTH = 32
+
+########## SCORING CONSTANTS ##############
+# min probability for a prediction to be considered valid. 0.5 removes lay predictions
+MIN_PROBABILITY = 0.5
+MIN_PROB_FOR_DRAWS = 0.3340
+
+NO_LEAGUE_COMMITMENT_PENALTY = -0.25
+NO_PREDICTION_RESPONSE_PENALTY = -1.0
+NO_LEAGUE_COMMITMENT_GRACE_PERIOD = 60 * 60 * 24 # 24 hours
+MAX_GFILTER_FOR_WRONG_PREDICTION = 0.3
+
+# Copycat punishment constants
+COPYCAT_PUNISHMENT_START_DATE = datetime.datetime(2024, 9, 1, 0, 0, 0, tzinfo=datetime.timezone.utc)
+COPYCAT_PENALTY_SCORE = 0
+COPYCAT_VARIANCE_THRESHOLD = 0.70
+EXACT_MATCH_PREDICTIONS_THRESHOLD = 15
+SUSPICIOUS_CONSECUTIVE_MATCHES_THRESHOLD = 10
+
+ACTIVE_LEAGUES = [
+    League.EPL,
+    League.NFL,
+    League.NBA
+]
+
+LEAGUES_ALLOWING_DRAWS = [
+    League.EPL,
+    League.MLS
+]
+
+ROLLING_PREDICTION_THRESHOLD_BY_LEAGUE = {
+    League.MLB: 250,
+    League.NBA: 180,
+    League.EPL: 60,
+    League.MLS: 60,
+    League.NFL: 64
+}
+
+# MUST ADD UP to 1.0 (100%)
+LEAGUE_SCORING_PERCENTAGES = {
+    League.MLB: 0.0,
+    League.NBA: 0.35,
+    League.EPL: 0.30,
+    League.MLS: 0.0,
+    League.NFL: 0.35
+}
+
+# ALPHA controls how many predictions are needed to start getting rewards. Higher the ALPHA, the less predictions needed.
+LEAGUE_SENSITIVITY_ALPHAS = {
+    League.MLB: 0.025,
+    League.NBA: 0.03,
+    League.EPL: 0.1,
+    League.MLS: 0.1,
+    League.NFL: 0.1
+}
+
+# Single sensitivity alpha depcrecated for league-specific sensitivity alphas
+SENSITIVITY_ALPHA = 0.025
+# GAMMA controls the time decay of CLV. Higher the GAMMA, the faster the decay.
+GAMMA = 0.00125
+# KAPPA controls the sharpness of the interchange between CLV and Time. Higher the KAPPA, the sharper the interchange.
+TRANSITION_KAPPA = 35
+# BETA controls the ranges that the CLV component lives within. Higher the BETA, the tighter the range.
+EXTREMIS_BETA = 0.25
+# PARETO_MU is the minimum value for the Pareto distribution
+PARETO_MU = 1.0
+# PARETO_ALPHA is the shape of the Pareto distribution. The lower the ALPHA, the more suppressed the distribution.
+PARETO_ALPHA = 1.0